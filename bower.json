--- conflicted
+++ resolved
@@ -1,10 +1,6 @@
 {
   "name": "twilio-video",
-<<<<<<< HEAD
-  "version": "1.11.2-dev",
-=======
-  "version": "1.11.0-dev",
->>>>>>> 4d5bbe24
+  "version": "1.12.0-dev",
   "description": "Twilio Video JavaScript library",
   "license": "BSD",
   "authors": [
