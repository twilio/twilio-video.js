--- conflicted
+++ resolved
@@ -5,16 +5,11 @@
 const { EventEmitter } = require('events');
 const { capitalize } = require('../../lib/util');
 const { isSafari } = require('./guessbrowser');
-<<<<<<< HEAD
 const defaults = require('../lib/defaults');
 const getToken = require('../lib/token');
 const { createRoom } = require('../lib/rest');
 const connect = require('../../lib/connect');
 const minute = 1 * 60 * 1000;
-=======
-const second = 1000;
-const minute = 60 * second;
->>>>>>> 5d99916b
 
 function a(word) {
   return word.toLowerCase().match(/^[aeiou]/) ? 'an' : 'a';
