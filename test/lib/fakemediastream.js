--- conflicted
+++ resolved
@@ -57,7 +57,7 @@
 }
 
 class FakeMediaStreamTrack extends EventTarget {
-  constructor(kind, constraints) {
+  constructor(kind, constraints = {}) {
     super();
     Object.defineProperties(this, {
       _constraints: {
@@ -95,11 +95,7 @@
   }
 
   getConstraints() {
-<<<<<<< HEAD
     return this._constraints;
-=======
-    return {};
->>>>>>> 740cb068
   }
 
   stop() {
@@ -113,7 +109,6 @@
 
 function fakeGetUserMedia(constraints) {
   const fakeMediaStream = new FakeMediaStream();
-
   if (constraints.audio) {
     fakeMediaStream.addTrack(new FakeMediaStreamTrack('audio'), constraints.audio);
   }
