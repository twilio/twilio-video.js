--- conflicted
+++ resolved
@@ -28,12 +28,7 @@
 const DISCONNECTED_TIMEOUT = 10 * ONE_MINUTE;
 
 // resolves when room received n track started events.
-<<<<<<< HEAD
-function waitForTrackToStart(room, n) {
-  let tracksRemaining = n;
-=======
 function waitForTracksToStart(room, n) {
->>>>>>> 887d5d08
   return new Promise(resolve => {
     room.on('trackStarted', function trackStarted() {
       if (--n <= 0) {
@@ -141,11 +136,7 @@
   });
 
   [1, 2].forEach(nPeople => {
-<<<<<<< HEAD
-    describe(`${nPeople} participant(s)`, () => {
-=======
     describe(`${nPeople} Participant(s)`, () => {
->>>>>>> 887d5d08
       let rooms = [];
       let currentNetworks = null;
 
@@ -194,23 +185,13 @@
 
         context('that is longer than the session timeout', () => {
           it('should emit "disconnected" on the Rooms' + isFirefox ? ' @unstable ' : '', async () => {
-<<<<<<< HEAD
-            const disconnectPromises = rooms.map(room => new Promise(resolve => room.once('disconnected', resolve)));
-=======
->>>>>>> 887d5d08
             await waitFor(reconnectingPromises, 'reconnectingPromises', RECONNECTING_TIMEOUT);
             return waitFor(disconnectedPromises, 'disconnectPromises', DISCONNECTED_TIMEOUT);
           });
         });
 
         context('that recovers before the session timeout', () => {
-<<<<<<< HEAD
-          it('should emit "reconnected on the Rooms' + isFirefox ? ' @unstable ' : '', async () => {
-            const reconnectedPromises = rooms.map(room => new Promise(resolve => room.once('reconnected', resolve)));
-
-=======
           it('should emit "reconnected" on the Rooms' + isFirefox ? ' @unstable ' : '', async () => {
->>>>>>> 887d5d08
             await waitFor(reconnectingPromises, 'reconnectingPromises', RECONNECTING_TIMEOUT);
             await waitFor(currentNetworks.map(({ Id: networkId }) => dockerAPI.connectToNetwork(networkId)), 'reconnect to original networks');
             await readCurrentNetworks(dockerAPI);
