'use strict';

const assert = require('assert');

const defaults = require('../../../lib/defaults');
const { isFirefox } = require('../../../lib/guessbrowser');
const { createRoom, completeRoom } = require('../../../lib/rest');
const getToken = require('../../../lib/token');

const {
  getRegionalizedIceServers,
  randomName,
  waitToGoOffline,
  waitToGoOnline,
  smallVideoConstraints,
  waitFor,
  waitOnceForRoomEvent
} = require('../../../lib/util');

const DockerProxyClient = require('../../../../docker/dockerProxyClient');
const { connect } = require('../../../../lib');
const { flatMap } = require('../../../../lib/util');

const {
<<<<<<< HEAD
=======
  SignalingConnectionError,
>>>>>>> 0dc172e1
  MediaConnectionError,
  SignalingConnectionDisconnectedError
} = require('../../../../lib/util/twilio-video-errors');

const ONE_MINUTE = 60 * 1000;
const VALIDATE_MEDIA_FLOW_TIMEOUT = ONE_MINUTE;
const RECONNECTING_TIMEOUT = 5 * ONE_MINUTE;
const RECONNECTED_TIMEOUT = 5 * ONE_MINUTE;
const DISCONNECTED_TIMEOUT = 10 * ONE_MINUTE;

const DOCKER_PROXY_TURN_REGIONS = ['au1', 'us1', 'us2'];
const DOCKER_PROXY_TURN_IP_RANGES = {
  au1: [
    '13.210.2.128-13.210.2.159',
    '54.252.254.64-54.252.254.127'
  ],
  us1: [
    '34.203.254.0-34.203.254.255',
    '54.172.60.0-54.172.61.255',
    '34.203.250.0-34.203.251.255'
  ],
  us2: [
    '34.216.110.128-34.216.110.159',
    '54.244.51.0-54.244.51.255'
  ]
};


// Resolves when room received n track started events.
function waitForTracksToStart(room, n) {
  return n <= 0 ? Promise.resolve() : new Promise(resolve => {
    room.on('trackStarted', function trackStarted() {
      if (--n <= 0) {
        room.removeListener('trackStarted', trackStarted);
        resolve();
      }
    });
  });
}

/**
 * Set up a Room for the given number of people.
 * @param {Array<{identity: string, options?: object, region?: string}>} setupOptions
 * @returns {Promise<Room[]>}
 */
async function setup(setupOptions) {
  const name = randomName();
  const sid = await waitFor(createRoom(name, defaults.topology), `${name}: created Room`);
  return waitFor(setupOptions.map(async ({ identity, options = {}, region = null }) => {
    options = Object.assign({
      audio: true,
      fake: true,
      name: sid,
      video: smallVideoConstraints
    }, options, defaults);

    const token = getToken(identity);

    if (region) {
      options.iceServers = await waitFor(
        getRegionalizedIceServers(token, region, options),
        `${sid}: get TURN servers regionalized to ${region}`);
      options.iceTransportPolicy = 'relay';
    }

    const room = await waitFor(connect(token, options), `${sid}: ${identity} connected`);

    const { iceTransportPolicy, iceServers } = options;
    const shouldWaitForTracksStarted = iceTransportPolicy !== 'relay'
      || !Array.isArray(iceServers)
      || iceServers.length > 0;

    const nTracks = (setupOptions.length - 1) * 2;
    if (shouldWaitForTracksStarted) {
      await waitFor(waitForTracksToStart(room, nTracks), `${sid}: ${nTracks} Tracks started`);
    }
    return room;
  }), 'Rooms to get connected, and Tracks to be started');
}

function getTotalBytesReceived(statReports) {
  let totalBytesReceived = 0;
  statReports.forEach(statReport => {
    ['remoteVideoTrackStats', 'remoteAudioTrackStats'].forEach(trackType => {
      statReport[trackType].forEach(trackStats => {
        totalBytesReceived += trackStats.bytesReceived;
      });
    });
  });
  return totalBytesReceived;
}

// validates that media was flowing in given rooms.
async function validateMediaFlow(room) {
  const testTimeMS = 6000;
  // wait for some time.
  await new Promise(resolve => setTimeout(resolve, testTimeMS));

  // get StatsReports.
  const statsBefore = await room.getStats();
  const bytesReceivedBefore = getTotalBytesReceived(statsBefore);

  // wait for some more time.
  await new Promise(resolve => setTimeout(resolve, testTimeMS));

  // get StatsReports again.
  const statsAfter = await room.getStats();
  const bytesReceivedAfter = getTotalBytesReceived(statsAfter);

  if (bytesReceivedAfter <= bytesReceivedBefore) {
    throw new Error('no media flow detected');
  }
}

// reads and prints list of current networks.
// returns currentNetworks array.
function readCurrentNetworks(dockerAPI) {
  return waitFor(dockerAPI.getCurrentNetworks(), 'getCurrentNetworks');
}

describe('Reconnection states and events', function() {
  // eslint-disable-next-line no-invalid-this
  this.timeout(8 * ONE_MINUTE);

  let dockerAPI = new DockerProxyClient();
  let isRunningInsideDocker = false;

  before(async () => {
    isRunningInsideDocker = await dockerAPI.isDocker();
  });

  it('DockerProxyClient can determine if running inside docker', () => {
    // We skip docker dependent tests when not running inside docker.
    // this test is included mainly to ensure that not all tests in this file
    // are skipped. karma returns failures if all tests in a file were skipped :)
    assert.equal(typeof isRunningInsideDocker, 'boolean');
  });

<<<<<<< HEAD
  context('should be able to', () => {
    let rooms;

    before(async function() {
      if (!isRunningInsideDocker) {
        // eslint-disable-next-line no-invalid-this
        this.skip();
      } else {
        rooms = await setup(['Alice', 'Bob', 'Charlie'].map((identity, i) => {
          return { identity, region: DOCKER_PROXY_TURN_REGIONS[i] };
        }));
      }
    });

    after(async () => {
      if (rooms) {
        rooms.forEach(room => room.disconnect());
        await completeRoom(rooms[0].sid);
        rooms = null;
      }
    });

    it('validate media flow', () => {
      return waitFor(rooms.map(validateMediaFlow), `validate media flow: ${rooms[0].sid}`, VALIDATE_MEDIA_FLOW_TIMEOUT);
    });

    (defaults.environment === 'prod' ? it : it.skip)('block all TURN regions: @unstable', async () => {
      const reconnectingPromises = rooms.map(room => waitOnceForRoomEvent(room, 'reconnecting'));
      const reconnectedPromises = rooms.map(room => waitOnceForRoomEvent(room, 'reconnected'));

      const ipRanges = flatMap(DOCKER_PROXY_TURN_REGIONS, region => DOCKER_PROXY_TURN_IP_RANGES[region]);
      await dockerAPI.blockIpRanges(ipRanges);
      await waitFor(reconnectingPromises, 'reconnectingPromises', RECONNECTING_TIMEOUT);

      await dockerAPI.unblockIpRanges(ipRanges);
      return waitFor(reconnectedPromises, 'reconnectedPromises', RECONNECTED_TIMEOUT);
    });

    (defaults.environment === 'prod' ? it : it.skip)('block specific TURN regions: @unstable', async () => {
      const turnRegionsToBlock = DOCKER_PROXY_TURN_REGIONS.slice(1);
      const ipRanges = flatMap(turnRegionsToBlock, region => DOCKER_PROXY_TURN_IP_RANGES[region]);
      const blockedRooms = rooms.slice(1);
      const reconnectingPromises = blockedRooms.map(room => waitOnceForRoomEvent(room, 'reconnecting'));
      const reconnectedPromises = blockedRooms.map(room => waitOnceForRoomEvent(room, 'reconnected'));

      await dockerAPI.blockIpRanges(ipRanges);
      await waitFor(reconnectingPromises, 'reconnectingPromises', RECONNECTING_TIMEOUT);
      await dockerAPI.unblockIpRanges(ipRanges);
      return waitFor(reconnectedPromises, 'reconnectedPromises', RECONNECTING_TIMEOUT);
    });
  });

=======
  it('connect rejects when network is down', async () => {
    if (!isRunningInsideDocker) {
      console.log('skipping for not running inside docker');
      return;
    }

    await waitFor(dockerAPI.resetNetwork(), 'reset network');
    await waitToGoOnline();
    let currentNetworks = await readCurrentNetworks(dockerAPI);
    const sid = await createRoom(name, defaults.topology);
    const options = Object.assign({
      audio: true,
      fake: true,
      name: sid,
      video: smallVideoConstraints
    }, defaults);

    await waitFor(currentNetworks.map(({ Id: networkId }) => dockerAPI.disconnectFromNetwork(networkId)), 'disconnect from all networks');
    await waitToGoOffline();

    const start = new Date();
    let room = null;
    try {
      room = await connect(getToken('Alice'), options);
    } catch (error) {
      // this exception is expected.
      const end = new Date();
      const seconds = (end.getTime() - start.getTime()) / 1000;
      assert(error instanceof SignalingConnectionError || error instanceof MediaConnectionError);
      console.log(`Connect rejected after ${seconds} seconds:`, error.message);
      return;
    } finally {
      console.log('resetting network');
      await waitFor(dockerAPI.resetNetwork(), 'resetting network');
    }
    throw new Error(`Unexpectedly succeeded joining a room: ${room.sid}`);
  });

  context('should be able to', () => {
    let rooms;

    before(async function() {
      if (!isRunningInsideDocker) {
        // eslint-disable-next-line no-invalid-this
        this.skip();
      } else {
        rooms = await setup(['Alice', 'Bob', 'Charlie'].map((identity, i) => {
          return { identity, region: DOCKER_PROXY_TURN_REGIONS[i] };
        }));
      }
    });

    after(async () => {
      if (rooms) {
        rooms.forEach(room => room.disconnect());
        await completeRoom(rooms[0].sid);
        rooms = null;
      }
    });

    it('validate media flow', () => {
      return waitFor(rooms.map(validateMediaFlow), `validate media flow: ${rooms[0].sid}`, VALIDATE_MEDIA_FLOW_TIMEOUT);
    });

    (defaults.environment === 'prod' ? it : it.skip)('block all TURN regions', async () => {
      const reconnectingPromises = rooms.map(room => waitOnceForRoomEvent(room, 'reconnecting'));
      const reconnectedPromises = rooms.map(room => waitOnceForRoomEvent(room, 'reconnected'));

      const ipRanges = flatMap(DOCKER_PROXY_TURN_REGIONS, region => DOCKER_PROXY_TURN_IP_RANGES[region]);
      await dockerAPI.blockIpRanges(ipRanges);
      await waitFor(reconnectingPromises, 'reconnectingPromises', RECONNECTING_TIMEOUT);

      await dockerAPI.unblockIpRanges(ipRanges);
      return waitFor(reconnectedPromises, 'reconnectedPromises', RECONNECTED_TIMEOUT);
    });

    (defaults.environment === 'prod' ? it : it.skip)('block specific TURN regions', async () => {
      const turnRegionsToBlock = DOCKER_PROXY_TURN_REGIONS.slice(1);
      const ipRanges = flatMap(turnRegionsToBlock, region => DOCKER_PROXY_TURN_IP_RANGES[region]);
      const blockedRooms = rooms.slice(1);
      const reconnectingPromises = blockedRooms.map(room => waitOnceForRoomEvent(room, 'reconnecting'));
      const reconnectedPromises = blockedRooms.map(room => waitOnceForRoomEvent(room, 'reconnected'));

      await dockerAPI.blockIpRanges(ipRanges);
      await waitFor(reconnectingPromises, 'reconnectingPromises', RECONNECTING_TIMEOUT);
      await dockerAPI.unblockIpRanges(ipRanges);
      return waitFor(reconnectedPromises, 'reconnectedPromises', RECONNECTING_TIMEOUT);
    });
  });


>>>>>>> 0dc172e1
  [['Alice'], ['Alice', 'Bob']].forEach(identities => {
    describe(`${identities.length} Participant(s)`, () => {
      let rooms = [];
      let currentNetworks = null;

      beforeEach(async function() {
        if (!isRunningInsideDocker) {
          // eslint-disable-next-line no-invalid-this
          this.skip();
        } else {
          await waitFor(dockerAPI.resetNetwork(), 'reset network');
          await waitToGoOnline();
          currentNetworks = await readCurrentNetworks(dockerAPI);
          const setupOptions = identities.map(identity => ({ identity }));
          rooms = await waitFor(setup(setupOptions), 'setup Rooms');
        }
      });

      afterEach(async () => {
        if (isRunningInsideDocker) {
          const sid = rooms[0].sid;
          rooms.forEach(room => room.disconnect());
          rooms = [];
          await waitFor(dockerAPI.resetNetwork(), 'reset network after each');
          await completeRoom(sid);
        }
      });

      describe('Network interruption', () => {
        let disconnectedPromises;
        let localParticipantDisconnectedPromises;
        let localParticipantReconnectedPromises;
        let localParticipantReconnectingPromises;
        let reconnectedPromises;
        let reconnectingPromises;

        beforeEach(async () => {
          if (isRunningInsideDocker) {
            disconnectedPromises = rooms.map(room => new Promise(resolve => room.once('disconnected', resolve)));
            localParticipantDisconnectedPromises = rooms.map(({ localParticipant }) => new Promise(resolve => localParticipant.once('disconnected', resolve)));
            localParticipantReconnectedPromises = rooms.map(({ localParticipant }) => new Promise(resolve => localParticipant.once('reconnected', resolve)));
            localParticipantReconnectingPromises = rooms.map(({ localParticipant }) => new Promise(resolve => localParticipant.once('reconnecting', resolve)));
            reconnectedPromises = rooms.map(room => new Promise(resolve => room.once('reconnected', resolve)));
            reconnectingPromises = rooms.map(room => new Promise(resolve => room.once('reconnecting', resolve)));
            await waitFor(currentNetworks.map(({ Id: networkId }) => dockerAPI.disconnectFromNetwork(networkId)), 'disconnect from all networks');
            await waitToGoOffline();
          }
        });

        it('should emit "reconnecting" on the Rooms and LocalParticipants', () => {
          return Promise.all([
            waitFor(localParticipantReconnectingPromises, 'localParticipantReconnectingPromises', RECONNECTING_TIMEOUT),
            waitFor(reconnectingPromises, 'reconnectingPromises', RECONNECTING_TIMEOUT)
          ]);
        });

        context('that is longer than the session timeout', () => {
          it(`should emit "disconnected" on the Rooms and LocalParticipants${isFirefox ? ' - @unstable' : ''}`, async () => {
            await Promise.all([
              waitFor(localParticipantReconnectingPromises, 'localParticipantReconnectingPromises', RECONNECTING_TIMEOUT),
              waitFor(reconnectingPromises, 'reconnectingPromises', RECONNECTING_TIMEOUT)
            ]);
            return Promise.all([
              waitFor(localParticipantDisconnectedPromises, 'localParticipantDisconnectedPromises', DISCONNECTED_TIMEOUT),
              waitFor(disconnectedPromises, 'disconnectedPromises', DISCONNECTED_TIMEOUT)
            ]);
          });
        });

        context('that recovers before the session timeout', () => {
          it(`should emit "reconnected" on the Rooms and LocalParticipants${isFirefox ? ' - @unstable' : ''}`, async () => {
            await Promise.all([
              waitFor(localParticipantReconnectingPromises, 'localParticipantReconnectingPromises', RECONNECTING_TIMEOUT),
              waitFor(reconnectingPromises, 'reconnectingPromises', RECONNECTING_TIMEOUT)
            ]);

            await waitFor(currentNetworks.map(({ Id: networkId }) => dockerAPI.connectToNetwork(networkId)), 'reconnect to original networks');
            await readCurrentNetworks(dockerAPI);
            await waitToGoOnline();

            await Promise.all([
              waitFor(localParticipantReconnectedPromises, 'localParticipantReconnectedPromises', RECONNECTED_TIMEOUT),
              waitFor(reconnectedPromises, 'reconnectedPromises', RECONNECTED_TIMEOUT)
            ]);

            if (identities.length > 1) {
              await waitFor(rooms.map(validateMediaFlow), `validate media flow: ${rooms[0].sid}`, VALIDATE_MEDIA_FLOW_TIMEOUT);
            }
          });
        });
      });

      // NOTE: network handoff does not work Firefox because of following known issues
      // ([bug](https://bugzilla.mozilla.org/show_bug.cgi?id=1546562))
      // ([bug](https://bugzilla.mozilla.org/show_bug.cgi?id=1548318))
      (isFirefox ? describe.skip : describe)('Network handoff reconnects to new network', () => {
        it('@unstable: Scenario 1 (jump): connected interface switches off and then a new interface switches on',  async () => {
          const localParticipantReconnectedPromises = rooms.map(({ localParticipant }) => new Promise(resolve => localParticipant.once('reconnected', resolve)));
          const localParticipantReconnectingPromises = rooms.map(({ localParticipant }) => new Promise(resolve => localParticipant.once('reconnecting', resolve)));
          const reconnectingPromises = rooms.map(room => new Promise(resolve => room.once('reconnecting', resolve)));
          const reconnectedPromises = rooms.map(room => new Promise(resolve => room.once('reconnected', resolve)));
          const newNetwork = await waitFor(dockerAPI.createNetwork(), 'create network');

          await waitFor(currentNetworks.map(({ Id: networkId }) => dockerAPI.disconnectFromNetwork(networkId)), 'disconnect from networks');
          await waitFor(dockerAPI.connectToNetwork(newNetwork.Id), 'connect to network');
          await readCurrentNetworks(dockerAPI);

          await Promise.all([
            waitFor(localParticipantReconnectingPromises, 'localParticipantReconnectingPromises', RECONNECTING_TIMEOUT),
            waitFor(reconnectingPromises, 'reconnectingPromises', RECONNECTING_TIMEOUT)
          ]);
          await Promise.all([
            waitFor(localParticipantReconnectedPromises, 'localParticipantReconnectedPromises', RECONNECTED_TIMEOUT),
            waitFor(reconnectedPromises, 'reconnectedPromises', RECONNECTED_TIMEOUT)
          ]);

          if (identities.length > 1) {
            await waitFor(rooms.map(validateMediaFlow), `validate media flow: ${rooms[0].sid}`, VALIDATE_MEDIA_FLOW_TIMEOUT);
          }
        });

        it('@unstable: Scenario 2 (step) : new interface switches on and then the connected interface switches off', async () => {
          const localParticipantReconnectedPromises = rooms.map(({ localParticipant }) => new Promise(resolve => localParticipant.once('reconnected', resolve)));
          const localParticipantReconnectingPromises = rooms.map(({ localParticipant }) => new Promise(resolve => localParticipant.once('reconnecting', resolve)));
          const reconnectingPromises = rooms.map(room => new Promise(resolve => room.once('reconnecting', resolve)));
          const reconnectedPromises = rooms.map(room => new Promise(resolve => room.once('reconnected', resolve)));

          // create and connect to new network
          const newNetwork = await waitFor(dockerAPI.createNetwork(), 'create network');
          await waitFor(dockerAPI.connectToNetwork(newNetwork.Id), 'connect to network');
          await readCurrentNetworks(dockerAPI);

          // disconnect from current network(s).
          await waitFor(currentNetworks.map(({ Id: networkId }) => dockerAPI.disconnectFromNetwork(networkId)), 'disconnect from network');

          await readCurrentNetworks(dockerAPI);
          await waitToGoOnline();

          await Promise.all([
            waitFor(localParticipantReconnectingPromises, 'localParticipantReconnectingPromises', RECONNECTING_TIMEOUT),
            waitFor(reconnectingPromises, 'reconnectingPromises', RECONNECTING_TIMEOUT)
          ]);
          await Promise.all([
            waitFor(localParticipantReconnectedPromises, 'localParticipantReconnectedPromises', RECONNECTED_TIMEOUT),
            waitFor(reconnectedPromises, 'reconnectedPromises', RECONNECTED_TIMEOUT)
          ]);

          if (identities.length > 1) {
            await waitFor(rooms.map(validateMediaFlow), `validate media flow: ${rooms[0].sid}`, VALIDATE_MEDIA_FLOW_TIMEOUT);
          }
        });
      });

      // eslint-disable-next-line no-warning-comments
      // TODO (mmalavalli): Remove environment check once RemoteParticipant "reconnecting"
      // state is available in prod version of Room Service.
      (identities.length > 1 && defaults.environment !== 'prod' ? describe : describe.skip)('RemoteParticipant reconnection events', () => {
        it('should emit "reconnecting" and "reconnected" events on the RemoteParticipant which recovers from signaling connection disruption', async () => {
          const [aliceRoom, bobRoom] = rooms;
          const aliceRemote = bobRoom.participants.get(aliceRoom.localParticipant.sid);

          const eventPromises = new Promise(resolve => {
            const eventsEmitted = [];
            const resolveIfAllEventsFired = () => eventsEmitted.length === 8 && resolve(eventsEmitted);

            aliceRoom.localParticipant.on('reconnecting', () => {
              eventsEmitted.push({ event: 'LocalParticipant#reconnecting' });
              resolveIfAllEventsFired();
            });

            aliceRoom.localParticipant.on('reconnected', () => {
              eventsEmitted.push({ event: 'LocalParticipant#reconnected' });
              resolveIfAllEventsFired();
            });

            aliceRoom.on('reconnecting', error => {
              eventsEmitted.push({ event: 'LocalRoom#reconnecting', error });
              resolveIfAllEventsFired();
            });

            aliceRoom.on('reconnected', () => {
              eventsEmitted.push({ event: 'LocalRoom#reconnected' });
              resolveIfAllEventsFired();
            });

            aliceRemote.on('reconnecting', () => {
              eventsEmitted.push({ event: 'RemoteParticipant#reconnecting' });
              resolveIfAllEventsFired();
            });

            aliceRemote.on('reconnected', () => {
              eventsEmitted.push({ event: 'RemoteParticipant#reconnected' });
              resolveIfAllEventsFired();
            });

            bobRoom.on('participantReconnecting', participant => {
              eventsEmitted.push({ event: 'RemoteRoom#participantReconnecting', participant });
              resolveIfAllEventsFired();
            });

            bobRoom.on('participantReconnected', participant => {
              eventsEmitted.push({ event: 'RemoteRoom#participantReconnected', participant });
              resolveIfAllEventsFired();
            });
          });

          // NOTE(mmalavalli): Simulate a signaling connection interruption by
          // closing Alice's WebSocket transport. Then, wait until all the expected
          // events are fired.
          aliceRoom._signaling._transport._twilioConnection._close({ code: 3005, reason: 'foo' });
          const eventsEmitted = await eventPromises;

          assert.equal(eventsEmitted.length, 8);
          eventsEmitted.forEach(item => {
            switch (item.event) {
              case 'LocalRoom#reconnecting':
                assert(item.error instanceof SignalingConnectionDisconnectedError);
                break;
              case 'RemoteRoom#participantReconnecting':
              case 'RemoteRoom#participantReconnected':
                assert.equal(item.participant, aliceRemote);
                break;
            }
          });
        });
      });
    });
  });

  describe('ICE gathering timeout', () => {
    let room;

    before(async function() {
      if (!isRunningInsideDocker) {
        // eslint-disable-next-line no-invalid-this
        this.skip();
      } else {
        const identities = defaults.topology === 'peer-to-peer'
          ? ['Alice', 'Bob']
          : ['Alice'];

        const setupOptions = identities.map((identity, i) => i === 0
          ? { identity, options: { iceServers: [], iceTransportPolicy: 'relay' } }
          : { identity });

        // NOTE(mmalavalli): We can simulate ICE gathering timeout by forcing TURN
        // relay and passing an empty RTCIceServers[]. This way, no relay candidates
        // are gathered, and should force an ICE gathering timeout.
        [room] = await waitFor(setup(setupOptions), 'Room setup');
      }
    });

    it('should transition Room .state to "reconnecting" for the first timeout', async () => {
      if (room.state !== 'reconnecting') {
        const reconnectingPromise = new Promise(resolve => room.once('reconnecting', error => resolve(error)));
        const error = await waitFor(reconnectingPromise, 'Room#reconnecting');
        assert(error instanceof MediaConnectionError);
      }
    });

    it('should eventually transition Room .state to "disconnected"', async () => {
      if (room.state !== 'disconnected') {
        const disconnectedPromise = new Promise(resolve => room.once('disconnected', (room, error) => resolve(error)));
        const error = await waitFor(disconnectedPromise, 'Room#disconnected');
        assert(error instanceof MediaConnectionError);
      }
    });

    after(async () => {
      if (isRunningInsideDocker && room) {
        room.disconnect();
        await completeRoom(room.sid);
      }
    });
  });
});<|MERGE_RESOLUTION|>--- conflicted
+++ resolved
@@ -1,3 +1,4 @@
+/* eslint-disable no-console */
 'use strict';
 
 const assert = require('assert');
@@ -22,10 +23,7 @@
 const { flatMap } = require('../../../../lib/util');
 
 const {
-<<<<<<< HEAD
-=======
   SignalingConnectionError,
->>>>>>> 0dc172e1
   MediaConnectionError,
   SignalingConnectionDisconnectedError
 } = require('../../../../lib/util/twilio-video-errors');
@@ -164,60 +162,6 @@
     assert.equal(typeof isRunningInsideDocker, 'boolean');
   });
 
-<<<<<<< HEAD
-  context('should be able to', () => {
-    let rooms;
-
-    before(async function() {
-      if (!isRunningInsideDocker) {
-        // eslint-disable-next-line no-invalid-this
-        this.skip();
-      } else {
-        rooms = await setup(['Alice', 'Bob', 'Charlie'].map((identity, i) => {
-          return { identity, region: DOCKER_PROXY_TURN_REGIONS[i] };
-        }));
-      }
-    });
-
-    after(async () => {
-      if (rooms) {
-        rooms.forEach(room => room.disconnect());
-        await completeRoom(rooms[0].sid);
-        rooms = null;
-      }
-    });
-
-    it('validate media flow', () => {
-      return waitFor(rooms.map(validateMediaFlow), `validate media flow: ${rooms[0].sid}`, VALIDATE_MEDIA_FLOW_TIMEOUT);
-    });
-
-    (defaults.environment === 'prod' ? it : it.skip)('block all TURN regions: @unstable', async () => {
-      const reconnectingPromises = rooms.map(room => waitOnceForRoomEvent(room, 'reconnecting'));
-      const reconnectedPromises = rooms.map(room => waitOnceForRoomEvent(room, 'reconnected'));
-
-      const ipRanges = flatMap(DOCKER_PROXY_TURN_REGIONS, region => DOCKER_PROXY_TURN_IP_RANGES[region]);
-      await dockerAPI.blockIpRanges(ipRanges);
-      await waitFor(reconnectingPromises, 'reconnectingPromises', RECONNECTING_TIMEOUT);
-
-      await dockerAPI.unblockIpRanges(ipRanges);
-      return waitFor(reconnectedPromises, 'reconnectedPromises', RECONNECTED_TIMEOUT);
-    });
-
-    (defaults.environment === 'prod' ? it : it.skip)('block specific TURN regions: @unstable', async () => {
-      const turnRegionsToBlock = DOCKER_PROXY_TURN_REGIONS.slice(1);
-      const ipRanges = flatMap(turnRegionsToBlock, region => DOCKER_PROXY_TURN_IP_RANGES[region]);
-      const blockedRooms = rooms.slice(1);
-      const reconnectingPromises = blockedRooms.map(room => waitOnceForRoomEvent(room, 'reconnecting'));
-      const reconnectedPromises = blockedRooms.map(room => waitOnceForRoomEvent(room, 'reconnected'));
-
-      await dockerAPI.blockIpRanges(ipRanges);
-      await waitFor(reconnectingPromises, 'reconnectingPromises', RECONNECTING_TIMEOUT);
-      await dockerAPI.unblockIpRanges(ipRanges);
-      return waitFor(reconnectedPromises, 'reconnectedPromises', RECONNECTING_TIMEOUT);
-    });
-  });
-
-=======
   it('connect rejects when network is down', async () => {
     if (!isRunningInsideDocker) {
       console.log('skipping for not running inside docker');
@@ -309,7 +253,6 @@
   });
 
 
->>>>>>> 0dc172e1
   [['Alice'], ['Alice', 'Bob']].forEach(identities => {
     describe(`${identities.length} Participant(s)`, () => {
       let rooms = [];
