/* eslint-disable no-console */
/* eslint-disable no-undefined */
'use strict';

const assert = require('assert');
const connect = require('../../../lib/connect');
const { audio: createLocalAudioTrack, video: createLocalVideoTrack } = require('../../../lib/createlocaltrack');
const defaults = require('../../lib/defaults');
const { createRoom, completeRoom } = require('../../lib/rest');
const getToken = require('../../lib/token');
const { Logger } = require('../../../lib');

const {
  capitalize,
  combinationContext,
  createSyntheticAudioStreamTrack,
  dominantSpeakerChanged,
  randomName,
  setup,
  smallVideoConstraints,
  tracksSubscribed,
  trackSwitchedOff,
  trackSwitchedOn,
  waitFor,
  setupAliceAndBob,
  assertMediaFlow,
  validateMediaFlow,
  waitForNot
} = require('../../lib/util');

const { trackPriority: { PRIORITY_HIGH, PRIORITY_LOW, PRIORITY_STANDARD } } = require('../../../lib/util/constants');
const { trackSwitchOffMode: { MODE_DISABLED, MODE_DETECTED, MODE_PREDICTED } } = require('../../../lib/util/constants');
const { waitForSometime } = require('../../../lib/util');

function monitorTrackSwitchOffs(remoteTrack, trackName) {
  console.log(`${trackName} [${remoteTrack.sid}] ${remoteTrack.isSwitchedOff ? 'OFF' : 'ON'}`);
  remoteTrack.on('switchedOff', () => {
    console.log(`${trackName} [${remoteTrack.sid}] OFF!`);
  });
  remoteTrack.on('switchedOn', () => {
    console.log(`${trackName} [${remoteTrack.sid}] ON!`);
  });
}

describe('BandwidthProfileOptions', function() {
  // eslint-disable-next-line no-invalid-this
  this.timeout(120 * 1000);
  // eslint-disable-next-line no-invalid-this
  // this.retries(2);

  if (defaults.topology === 'peer-to-peer') {
    it('should not run', () => {});
    return;
  }

  describe('VMS-3244', () => {
    let thisRoom;
    let thoseRooms;

    beforeEach(async () => {
      [, thisRoom, thoseRooms] = await setup({
        testOptions: {
          loggerName: 'Charlie',
          bandwidthProfile: {
            video: {
              dominantSpeakerPriority: PRIORITY_STANDARD,
              maxTracks: 1
            }
          },
          dominantSpeaker: true,
          tracks: []
        },
        otherOptions: { tracks: [], loggerName: 'AliceAndBob' },
        nTracks: 0,
        participantNames: ['Charlie', 'Alice', 'Bob']
      });

      const charlieLogger = Logger.getLogger('Charlie');
      const aliceAndBobLogger = Logger.getLogger('AliceAndBob');
      charlieLogger.setLevel('WARN');
      aliceAndBobLogger.setLevel('ERROR');
    });

    afterEach(async () => {
      [thisRoom, ...thoseRooms].forEach(room => room && room.disconnect());
      if (thisRoom) {
        await completeRoom(thisRoom.sid);
      }
    });


    it('is fixed', async () => {
      const [aliceTracks, bobTracks] = await waitFor([1, 2].map(async () => [
        createSyntheticAudioStreamTrack() || await createLocalAudioTrack({ fake: true }),
        await createLocalVideoTrack(smallVideoConstraints)
      ]), 'local tracks');
      // Initially disable Alice's audio
      aliceTracks[0].enabled = false;

      const [aliceLocal, bobLocal] = thoseRooms.map(room => room.localParticipant);
      const [aliceRemote, bobRemote] = [thisRoom.participants.get(aliceLocal.sid), thisRoom.participants.get(bobLocal.sid)];

      // Alice and Bob publish their LocalTracks
      await waitFor([
        ...aliceTracks.map(track => aliceLocal.publishTrack(track, { priority: PRIORITY_STANDARD })),
        ...bobTracks.map(track => bobLocal.publishTrack(track, { priority: PRIORITY_STANDARD })),
        tracksSubscribed(aliceRemote, 2, 'subscribed to Alice'),
        tracksSubscribed(bobRemote, 2, 'subscribed to Bob')
      ], `all tracks to get published and subscribed: ${thisRoom.sid}`);

      const [aliceRemoteVideoTrack, bobRemoteVideoTrack] = [aliceRemote, bobRemote].map(({ videoTracks }) => {
        return [...videoTracks.values()][0].track;
      });

      monitorTrackSwitchOffs(aliceRemoteVideoTrack, 'Alice\'s Track');
      monitorTrackSwitchOffs(bobRemoteVideoTrack, 'Bob\'s Track');

      const bobDominant = dominantSpeakerChanged(thisRoom, bobRemote);
      await waitFor(bobDominant, `Bob to be dominant speaker: ${thisRoom.sid}`, 30000, true);

      await waitFor(trackSwitchedOn(bobRemoteVideoTrack), `Bob's Track to switch on: ${thisRoom.sid}`, 30000, true);
      assert.strictEqual(bobRemoteVideoTrack.isSwitchedOff, false, `Bob's Track.isSwitchedOff = ${bobRemoteVideoTrack.isSwitchedOff}`);

      await waitFor(trackSwitchedOff(aliceRemoteVideoTrack), `Alice's Track [${aliceRemoteVideoTrack.sid}] to switch off: ${thisRoom.sid}`, 30000, true);
      assert.strictEqual(aliceRemoteVideoTrack.isSwitchedOff, true, `Alice's Track.isSwitchedOff = ${aliceRemoteVideoTrack.isSwitchedOff}`);
    });
  });

  describe('bandwidthProfile.video', () => {
    combinationContext([
      [
        [{ maxSubscriptionBitrate: 400,  maxTracks: 0 }, { maxTracks: 1 }], // maxTracks=0 specified to disable subscribedTrackSwitchOffMode.
        ({ maxSubscriptionBitrate, maxTracks }) => maxSubscriptionBitrate
          ? `.maxSubscriptionBitrate = ${maxSubscriptionBitrate}`
          : `.maxTracks = ${maxTracks}`
      ],
      [
        [PRIORITY_LOW, PRIORITY_STANDARD, PRIORITY_HIGH],
        x => `.dominantSpeakerPriority = "${x}"`
      ],
      [
        [PRIORITY_LOW, PRIORITY_STANDARD, PRIORITY_HIGH],
        x => `and the publish priority of the Dominant Speaker's LocalVideoTrack is "${x}"`
      ],
      [
        [PRIORITY_LOW, PRIORITY_STANDARD, PRIORITY_HIGH],
        x => `and the publish priority of the Passive Speaker's LocalVideoTrack is "${x}"`
      ]
    ], ([trackLimitOptions, dominantSpeakerPriority, dominantSpeakerPublishPriority, passiveSpeakerPublishPriority]) => {
      const priorityRanks = {
        [PRIORITY_HIGH]: 1,
        [PRIORITY_STANDARD]: 2,
        [PRIORITY_LOW]: 3
      };

      // NOTE(mmalavalli): Since "dominantSpeakerPriority" only upgrades the priority of the Dominant Speaker's
      // LocalVideoTrack and does not downgrade it, the effective subscribe priority will be the greater of the
      // two priorities.
      const effectiveDominantSpeakerPriority = priorityRanks[dominantSpeakerPriority] <= priorityRanks[dominantSpeakerPublishPriority]
        ? dominantSpeakerPriority
        : dominantSpeakerPublishPriority;

      const switchOffParticipant = priorityRanks[effectiveDominantSpeakerPriority] <= priorityRanks[passiveSpeakerPublishPriority]
        ? 'passive'
        : 'dominant';

      let thisRoom;
      let thoseRooms;

      beforeEach(async () => {
        [, thisRoom, thoseRooms] = await setup({
          testOptions: {
            bandwidthProfile: {
              video: {
                dominantSpeakerPriority,
                ...trackLimitOptions
              }
            },
            dominantSpeaker: true,
            tracks: [],
            loggerName: 'Charlie',
          },
          otherOptions: { tracks: [], loggerName: 'AliceAndBob' },
          participantNames: ['Charlie', 'Alice', 'Bob'],
          nTracks: 0
        });
        const charlieLogger = Logger.getLogger('Charlie');
        const aliceAndBobLogger = Logger.getLogger('AliceAndBob');
        charlieLogger.setLevel('WARN');
        aliceAndBobLogger.setLevel('ERROR');
      });

      it(`should switch off RemoteVideoTracks that are published by the ${capitalize(switchOffParticipant)} Speaker`, async () => {
        const [aliceTracks, bobTracks] = await waitFor([1, 2].map(async () => [
          createSyntheticAudioStreamTrack() || await createLocalAudioTrack({ fake: true }),
          await createLocalVideoTrack(smallVideoConstraints)
        ]), 'local tracks');

        // Initially disable Alice's audio
        aliceTracks[0].enabled = false;

        const [aliceLocal, bobLocal] = thoseRooms.map(room => room.localParticipant);
        const [aliceRemote, bobRemote] = [thisRoom.participants.get(aliceLocal.sid), thisRoom.participants.get(bobLocal.sid)];

        // Alice and Bob publish their LocalTracks
        await waitFor([
          ...aliceTracks.map(track => aliceLocal.publishTrack(track, { priority: passiveSpeakerPublishPriority })),
          ...bobTracks.map(track => bobLocal.publishTrack(track, { priority: dominantSpeakerPublishPriority })),
          tracksSubscribed(aliceRemote, 2),
          tracksSubscribed(bobRemote, 2)
        ], `all tracks to get published and subscribed: ${thisRoom.sid}`);

        const [aliceRemoteVideoTrack, bobRemoteVideoTrack] = [aliceRemote, bobRemote].map(({ videoTracks }) => {
          return [...videoTracks.values()][0].track;
        });

        monitorTrackSwitchOffs(aliceRemoteVideoTrack, 'Alice\'s Track');
        monitorTrackSwitchOffs(bobRemoteVideoTrack, 'Bob\'s Track');

        // for a participant (dominant, passive ) that gets switched off, what will be off an don
        const switched = {
          dominant: {
            off: { participant: bobRemote, remoteVideoTrack: bobRemoteVideoTrack },
            on: { participant: aliceRemote, remoteVideoTrack: aliceRemoteVideoTrack }
          },
          passive: {
            off: { participant: aliceRemote, remoteVideoTrack: aliceRemoteVideoTrack },
            on: { participant: bobRemote, remoteVideoTrack: bobRemoteVideoTrack }
          }
        }[switchOffParticipant];

        const dominantSpeakerChangedPromise = dominantSpeakerChanged(thisRoom, bobRemote);
        await waitFor(dominantSpeakerChangedPromise, `Bob to be dominant speaker: ${thisRoom.sid}`, 30000, true);


        const trackSwitchedOnPromise = trackSwitchedOn(switched.on.remoteVideoTrack);
        await waitFor(trackSwitchedOnPromise, `Track [${switched.on.remoteVideoTrack.sid}] to switch on: ${thisRoom.sid}`, 30000, true);
        switched.on.participant.videoTracks.forEach(({ track }) => {
          assert.equal(track.isSwitchedOff, false, `Track [${track.sid} isSwitchedOff = ${track.isSwitchedOff}]`);
        });

        const trackSwitchedOffPromise = trackSwitchedOff(switched.off.remoteVideoTrack);
        await waitFor(trackSwitchedOffPromise, `Track [${switched.off.remoteVideoTrack.sid}] to switch off: ${thisRoom.sid}`, 30000, true);
        switched.off.participant.videoTracks.forEach(({ track }) => {
          assert.equal(track.isSwitchedOff, true, `Track [${track.sid} isSwitchedOff = ${track.isSwitchedOff}]`);
        });
      });

      afterEach(async () => {
        [thisRoom, ...thoseRooms].forEach(room => room && room.disconnect());
        if (thisRoom) {
          await completeRoom(thisRoom.sid);
        }
      });
    });
  });

  describe('bandwidthProfile.video.trackSwitchOffMode', () => {
    [MODE_DISABLED, MODE_DETECTED, MODE_PREDICTED].forEach(trackSwitchOffMode => {
      it(`should accept trackSwitchOffMode=${trackSwitchOffMode}`,  async () => {
        const sid = await createRoom(randomName(), defaults.topology);
        try {
          const options = Object.assign({ name: sid, bandwidthProfile: { video: { trackSwitchOffMode } } }, defaults);
          const room = await connect(getToken(randomName()), options);
          room.disconnect();
        } catch (err) {
          throw new Error(err.message + ': ' + sid);
        }
        await completeRoom(sid);
      });
    });
  });

  describe('renderHints', () => {
    [
      {
        testCase: 'when subscribedTrackSwitchOffMode=manual',
        bandwidthProfile: {
          video: {
            subscribedTrackSwitchOffMode: 'manual'
          }
        },
        effectiveSubscribedTrackSwitchOffMode: 'manual',
        effectiveContentPreferencesMode: 'auto',
      },
      {
        testCase: 'when subscribedTrackSwitchOffMode=auto',
        bandwidthProfile: {
          video: {
            subscribedTrackSwitchOffMode: 'auto'
          }
        },
        effectiveSubscribedTrackSwitchOffMode: 'auto',
        effectiveContentPreferencesMode: 'auto',
      },
      {
        testCase: 'when subscribedTrackSwitchOffMode=unspecified',
        bandwidthProfile: {
          video: {
          }
        },
        effectiveSubscribedTrackSwitchOffMode: 'auto',
        effectiveContentPreferencesMode: 'auto',
      },
      {
        testCase: 'when subscribedTrackSwitchOffMode=unspecified, maxTracks=5',
        bandwidthProfile: {
          video: {
            maxTracks: 5,
          }
        },
        effectiveSubscribedTrackSwitchOffMode: 'disabled', // when maxTracks is specified, effectiveSubscribedTrackSwitchOffMode should be disabled.
        effectiveContentPreferencesMode: 'auto',
      },
      {
        testCase: 'when contentPreferencesMode=manual',
        bandwidthProfile: {
          video: {
            contentPreferencesMode: 'manual'
          }
        },
        effectiveSubscribedTrackSwitchOffMode: 'auto',
        effectiveContentPreferencesMode: 'manual',
      },
      {
        testCase: 'when contentPreferencesMode=unspecified',
        bandwidthProfile: {
          video: {
          }
        },
        effectiveSubscribedTrackSwitchOffMode: 'auto',
        effectiveContentPreferencesMode: 'auto',
      },
      {
        testCase: 'contentPreferencesMode=unspecified, renderDimensions=specified',
        bandwidthProfile: {
          video: {
            renderDimensions: {
              low: { width: 100, height: 100 }
            }
          }
        },
        effectiveSubscribedTrackSwitchOffMode: 'auto',
        effectiveContentPreferencesMode: 'disabled',
      }
    ].forEach(({ testCase, bandwidthProfile, effectiveSubscribedTrackSwitchOffMode,  effectiveContentPreferencesMode }) => {
      let aliceRoom;
      let bobRoom;
      let roomSid;
      let aliceRemote;
      let aliceRemoteTrack;
      let videoElement1;
      let videoElement2;
      context(testCase, () => {
        before(async () => {
          const aliceLocalVideo = await waitFor(createLocalVideoTrack(), 'alice local video track');
          const aliceOptions = { tracks: [aliceLocalVideo] };
          const bobOptions = {
            tracks: [],
            loggerName: 'BobLogger',
            bandwidthProfile
          };

          const bobLogger = Logger.getLogger('BobLogger');
          bobLogger.setLevel('info');

          ({ roomSid, aliceRemote, aliceRoom, bobRoom } = await setupAliceAndBob({ aliceOptions,  bobOptions }));

          await waitFor(tracksSubscribed(aliceRemote, 1), `Bob to subscribe to Alice's track: ${roomSid}`);

          aliceRemoteTrack = Array.from(aliceRemote.videoTracks.values())[0].track;
        });

        after(() => {
          [aliceRoom, bobRoom].forEach(room => room.disconnect());
        });

        it('sets correct render hint options for RemoteVideoTracks', () => {
          assert(aliceRemoteTrack._subscribedTrackSwitchOffMode === effectiveSubscribedTrackSwitchOffMode);
          assert(aliceRemoteTrack._contentPreferencesMode === effectiveContentPreferencesMode);
        });

        if (effectiveSubscribedTrackSwitchOffMode === 'manual') {
          it('switchOn/switchOff can be used to turn tracks on/off', async () => {
            // initially track should be switched on
            await waitFor(trackSwitchedOn(aliceRemoteTrack), `Alice's Track [${aliceRemoteTrack.sid}] to switch on: ${roomSid}`);
            assert.strictEqual(aliceRemoteTrack.isSwitchedOff, false, `Alice's Track.isSwitchedOff = ${aliceRemoteTrack.isSwitchedOff}`);
            await assertMediaFlow(bobRoom, true, `was expecting media flow: ${roomSid}`);

            aliceRemoteTrack.switchOff();
            await waitFor(trackSwitchedOff(aliceRemoteTrack), `Alice's Track [${aliceRemoteTrack.sid}] to switch off: ${roomSid}`);
            assert.strictEqual(aliceRemoteTrack.isSwitchedOff, true, `Alice's Track.isSwitchedOff = ${aliceRemoteTrack.isSwitchedOff}`);
            await assertMediaFlow(bobRoom, false, `was not expecting media flow: ${roomSid}`);

            aliceRemoteTrack.switchOn();
            await waitFor(trackSwitchedOn(aliceRemoteTrack), `Alice's Track [${aliceRemoteTrack.sid}] to switch on: ${roomSid}`);
            assert.strictEqual(aliceRemoteTrack.isSwitchedOff, false, `Alice's Track.isSwitchedOff = ${aliceRemoteTrack.isSwitchedOff}`);
            await assertMediaFlow(bobRoom, true, `was expecting media flow: ${roomSid}`);
          });
        } else {
          it('switchOff/switchOn methods throw an error', () => {
            let switchOffError = false;
            let switchOnError = false;
            try {
              aliceRemoteTrack.switchOff();
            } catch (_e) {
              switchOffError = true;
            }

            try {
              aliceRemoteTrack.switchOn();
            } catch (_e) {
              switchOnError = true;
            }

            assert(switchOnError && switchOffError);
          });
        }

        if (effectiveSubscribedTrackSwitchOffMode === 'auto') {
          it('Track turns off if video element is not attached initially', async () => {
            // since no video elements are attached. Tracks should switch off initially
            await waitFor(trackSwitchedOff(aliceRemoteTrack), `Alice's Track [${aliceRemoteTrack.sid}] to switch off: ${roomSid}`);
            assert.strictEqual(aliceRemoteTrack.isSwitchedOff, true, `Alice's Track.isSwitchedOff = ${aliceRemoteTrack.isSwitchedOff}`);
            await assertMediaFlow(bobRoom, false, `was not expecting media flow: ${roomSid}`);
          });

          it('Track turns on when a video element is attached', async () => {
            videoElement1 = aliceRemoteTrack.attach();
            document.body.appendChild(videoElement1);
            await waitFor(trackSwitchedOn(aliceRemoteTrack), `Alice's Track [${aliceRemoteTrack.sid}] to switch on: ${roomSid}`);
            assert.strictEqual(aliceRemoteTrack.isSwitchedOff, false, `Alice's Track.isSwitchedOff = ${aliceRemoteTrack.isSwitchedOff}`);
            await assertMediaFlow(bobRoom, true, `was expecting media flow: ${roomSid}`);
          });

          it('Track stays on when another video element is attached', async () => {
            videoElement2 = aliceRemoteTrack.attach();
            document.body.appendChild(videoElement2);
            await waitFor(trackSwitchedOn(aliceRemoteTrack), `Alice's Track [${aliceRemoteTrack.sid}] to switch on: ${roomSid}`);
            assert.strictEqual(aliceRemoteTrack.isSwitchedOff, false, `Alice's Track.isSwitchedOff = ${aliceRemoteTrack.isSwitchedOff}`);
            await assertMediaFlow(bobRoom, true, `was expecting media flow: ${roomSid}`);
          });

          it('tracks stays on when one of the video element is detached ', async () => {
            aliceRemoteTrack.detach(videoElement2);
            videoElement2.remove();
            await waitFor(trackSwitchedOn(aliceRemoteTrack), `Alice's Track [${aliceRemoteTrack.sid}] to switch on: ${roomSid}`);
            assert.strictEqual(aliceRemoteTrack.isSwitchedOff, false, `Alice's Track.isSwitchedOff = ${aliceRemoteTrack.isSwitchedOff}`);
            await assertMediaFlow(bobRoom, true, `was expecting media flow: ${roomSid}`);
          });

          it('tracks turns off when all video elements are detached ', async () => {
            const elements = aliceRemoteTrack.detach();
            elements.forEach(el => el.remove());
            await waitFor(trackSwitchedOff(aliceRemoteTrack), `Alice's Track [${aliceRemoteTrack.sid}] to switch off: ${roomSid}`);
            assert.strictEqual(aliceRemoteTrack.isSwitchedOff, true, `Alice's Track.isSwitchedOff = ${aliceRemoteTrack.isSwitchedOff}`);
            await assertMediaFlow(bobRoom, false, `was not expecting media flow: ${roomSid}`);
          });
        } else {
          it('Track turns on even if video element is not attached initially', async () => {
            // since no video elements are attached. Tracks should switch off initially
            await waitForNot(trackSwitchedOff(aliceRemoteTrack), `Alice's Track [${aliceRemoteTrack.sid}] to switch off: ${roomSid}`);
            assert.strictEqual(aliceRemoteTrack.isSwitchedOff, false, `Alice's Track.isSwitchedOff = ${aliceRemoteTrack.isSwitchedOff}`);
            await assertMediaFlow(bobRoom, true, `was expecting media flow: ${roomSid}`);
          });
        }

        if (effectiveContentPreferencesMode === 'manual') {
          it('setContentPreference does not throw', () => {
            try {
              aliceRemoteTrack.setContentPreferences({ renderDimensions: { width: 100, height: 100 } });
            } catch (e) {
              assert(false, 'was not expecting setContentPreferences to throw: ' + e);
            }
          });
        } else {
          it('setContentPreference throws', () => {
            let errorThrown = false;
            try {
              aliceRemoteTrack.setContentPreferences({ renderDimensions: { width: 100, height: 100 } });
            } catch (_e) {
              errorThrown = true;
            }
            assert(errorThrown);
          });
        }
      });
    });

    [
      {
<<<<<<< HEAD
        dimA: { width: 1024, height: 720 },
        dimB: { width: 50, height: 40 },
        expectBandwidthUsageIncrease: false
=======
        dimA: { width: 50, height: 40 },
        dimB: { width: 1024, height: 720 },
        expectBandwidthUsageIncrease: true
>>>>>>> 0e2725ef
      },
      {
        dimA: { width: 1024, height: 720 },
        dimB: { width: 50, height: 40 },
        expectBandwidthUsageIncrease: false
      }
    ].forEach(({ dimA, dimB, expectBandwidthUsageIncrease }) => {
      it(`video dimension ${dimA.width}x${dimA.height} => ${dimB.width}x${dimB.height} ${expectBandwidthUsageIncrease ? 'increases' : 'decreases'} bandwidth usage`, async () => {
        const aliceLocalVideo = await waitFor(createLocalVideoTrack(), 'alice local video track');
        const aliceOptions = { tracks: [aliceLocalVideo] };
        const bobOptions = {
          tracks: [],
          loggerName: 'BobLogger',
          bandwidthProfile: {
            video: {
<<<<<<< HEAD
              contentPreferencesMode: 'manual',
=======
              contentPreferencesMode: 'auto',
>>>>>>> 0e2725ef
              dominantSpeakerPriority: PRIORITY_STANDARD
            }
          },
        };

        const bobLogger = Logger.getLogger('BobLogger');
        bobLogger.setLevel('info');

        const { roomSid, aliceRoom, bobRoom, aliceRemote } = await setupAliceAndBob({ aliceOptions,  bobOptions });

        await waitFor(tracksSubscribed(aliceRemote, 1), `Bob to subscribe to Alice's track: ${roomSid}`);
        const aliceRemoteTrack = Array.from(aliceRemote.videoTracks.values())[0].track;

        const videoElement = aliceRemoteTrack.attach();
        document.body.appendChild(videoElement);

        // track should switch on
        await waitFor(trackSwitchedOn(aliceRemoteTrack), `Alice's Track [${aliceRemoteTrack.sid}] to switch on: ${roomSid}`);
        videoElement.setAttribute('height', `${dimA.height}`);
        videoElement.setAttribute('width', `${dimA.width}`);

        // wait couple of seconds before running media flow test.
        await waitForSometime(2000);

        const duration = 15000;
        let { bytesReceivedBefore, bytesReceivedAfter, testTimeMS } = await validateMediaFlow(bobRoom, duration, ['remoteVideoTrackStats']);
        const bytesReceivedA = bytesReceivedAfter - bytesReceivedBefore;
        const kbps1 =  Math.round(((bytesReceivedA / testTimeMS) * 10) / 10);
        console.log('KBPS 1: ', kbps1);

        videoElement.setAttribute('height', `${dimB.height}`);
        videoElement.setAttribute('width', `${dimB.width}`);

        // wait couple of seconds before running media flow test.
        await waitForSometime(2000);

        ({ bytesReceivedBefore, bytesReceivedAfter, testTimeMS } = await validateMediaFlow(bobRoom, duration, ['remoteVideoTrackStats']));
        const bytesReceivedB = bytesReceivedAfter - bytesReceivedBefore;
        const kbps2 =  Math.round(((bytesReceivedB / testTimeMS) * 10) / 10);
        console.log('KBPS 2: ', kbps2);

        aliceRemoteTrack.detach(videoElement);
        videoElement.remove();

        if (expectBandwidthUsageIncrease) {
          assert(bytesReceivedB > bytesReceivedA, `was expecting bandwidth usage to increase: ${bytesReceivedA} => ${bytesReceivedB}`);
        } else {
          assert(bytesReceivedB < bytesReceivedA, `was expecting bandwidth usage to decrease: ${bytesReceivedA} => ${bytesReceivedB}`);
        }

        [aliceRoom, bobRoom].forEach(room => room.disconnect());
      });
    });

    it('manually switched offs tracks should not get turned on by auto events', async () => {
      const aliceLocalVideo = await waitFor(createLocalVideoTrack(), 'alice local video track');
      const aliceOptions = { tracks: [aliceLocalVideo] };
      const bobOptions = {
        tracks: [],
        loggerName: 'BobLogger',
        bandwidthProfile: {
          video: {
            subscribedTrackSwitchOffMode: 'manual',
            contentPreferencesMode: 'auto'
          }
        }
      };

      const bobLogger = Logger.getLogger('BobLogger');
      bobLogger.setLevel('debug');

      const { roomSid, aliceRemote, aliceRoom, bobRoom } = await setupAliceAndBob({ aliceOptions,  bobOptions });
      await waitFor(tracksSubscribed(aliceRemote, 1), `Bob to subscribe to Alice's track: ${roomSid}`);
      const aliceRemoteTrack = Array.from(aliceRemote.videoTracks.values())[0].track;

      // track should be switched On initially.
      await waitFor(trackSwitchedOn(aliceRemoteTrack), `Alice's Track [${aliceRemoteTrack.sid}] to switch On: ${roomSid}`);

      aliceRemoteTrack.switchOff();

      // wait for track to switch off
      await waitFor(trackSwitchedOff(aliceRemoteTrack), `Alice's Track [${aliceRemoteTrack.sid}] to switch Off: ${roomSid}`);

      let trackSwitchOnPromise = trackSwitchedOn(aliceRemoteTrack);

      // attach element
      const videoElement1 = aliceRemoteTrack.attach();
      document.body.appendChild(videoElement1);
      await waitForSometime(1000);

      // resize element.
      videoElement1.setAttribute('height', '100');
      videoElement1.setAttribute('width', '100');
      await waitForSometime(1000);

      // detach element
      aliceRemoteTrack.detach(videoElement1);
      await waitForSometime(1000);

      // none of above should cause track to switch on.
      await waitForNot(trackSwitchOnPromise, `Alice's Track [${aliceRemoteTrack.sid}] to switch On unexpectedly: ${roomSid}`);
      [aliceRoom, bobRoom].forEach(room => room.disconnect());
    });
  });
});
<|MERGE_RESOLUTION|>--- conflicted
+++ resolved
@@ -489,15 +489,9 @@
 
     [
       {
-<<<<<<< HEAD
-        dimA: { width: 1024, height: 720 },
-        dimB: { width: 50, height: 40 },
-        expectBandwidthUsageIncrease: false
-=======
         dimA: { width: 50, height: 40 },
         dimB: { width: 1024, height: 720 },
         expectBandwidthUsageIncrease: true
->>>>>>> 0e2725ef
       },
       {
         dimA: { width: 1024, height: 720 },
@@ -513,11 +507,7 @@
           loggerName: 'BobLogger',
           bandwidthProfile: {
             video: {
-<<<<<<< HEAD
-              contentPreferencesMode: 'manual',
-=======
               contentPreferencesMode: 'auto',
->>>>>>> 0e2725ef
               dominantSpeakerPriority: PRIORITY_STANDARD
             }
           },
