'use strict';

const assert = require('assert');

const {
  connect,
  createLocalAudioTrack,
  createLocalVideoTrack,
  LocalDataTrack
} = require('../../../lib');

const { trackPriority: { PRIORITY_HIGH, PRIORITY_LOW, PRIORITY_STANDARD } } = require('../../../lib/util/constants');
const RemoteAudioTrack = require('../../../lib/media/track/remoteaudiotrack');
const RemoteAudioTrackPublication = require('../../../lib/media/track/remoteaudiotrackpublication');
const RemoteDataTrack = require('../../../lib/media/track/remotedatatrack');
const RemoteDataTrackPublication = require('../../../lib/media/track/remotedatatrackpublication');
const RemoteVideoTrack = require('../../../lib/media/track/remotevideotrack');
const RemoteVideoTrackPublication = require('../../../lib/media/track/remotevideotrackpublication');
const { flatMap } = require('../../../lib/util');
const { createRoom, completeRoom } = require('../../lib/rest');
const defaults = require('../../lib/defaults');
const getToken = require('../../lib/token');
const { isFirefox } = require('../../lib/guessbrowser');

const {
  capitalize,
  combinationContext,
  createSyntheticAudioStreamTrack,
  participantsConnected,
  randomName,
  setup,
  smallVideoConstraints,
  tracksSubscribed,
  tracksUnpublished,
<<<<<<< HEAD
  trackSwitchedOff,
  trackSwitchedOn,
  waitFor,
  waitForTracks
=======
  waitForTracks,
  waitFor
>>>>>>> 5d99916b
} = require('../../lib/util');

describe('LocalTrackPublication', function() {
  // eslint-disable-next-line no-invalid-this
  this.timeout(60000);

  describe('#unpublish', () => {
    combinationContext([
      [
        [true, false],
        x => `called with ${x ? 'an enabled' : 'a disabled'}`
      ],
      [
        ['audio', 'video', 'data'],
        x => `Local${capitalize(x)}Track`
      ],
      [
        ['published', 'published, unpublished, and then published again'],
        x => 'that was ' + x
      ]
    ], ([isEnabled, kind, when]) => {
      // eslint-disable-next-line no-warning-comments
      // TODO(mmalavalli): Enable this scenario for Firefox when the following
      // bug is fixed: https://bugzilla.mozilla.org/show_bug.cgi?id=1526253
      if (isFirefox && kind === 'data' && when !== 'published') {
        return;
      }

      let sid;
      let thisRoom;
      let thisParticipant;
      let thisLocalTrackPublication;
      let thisTrack;
      let thoseRooms;
      let thoseParticipants;
      let thosePublicationsUnsubscribed;
      let thoseTracksUnpublished;
      let thoseTracksUnsubscribed;
      let thoseTracksMap;

      before(async () => {
        sid = await createRoom(randomName(), defaults.topology);
        // eslint-disable-next-line no-warning-comments
        // TODO(mroberts): Update when VIDEO-954 is fixed.
        const identities = kind === 'data'
          ? [randomName(), randomName()]
          : [randomName(), randomName(), randomName()];
        const options = Object.assign({ name: sid }, defaults);

        thisTrack = await {
          audio: createLocalAudioTrack,
          video: createLocalVideoTrack,
          data() { return new LocalDataTrack(); }
        }[kind]();

        // eslint-disable-next-line no-warning-comments
        // TODO(mroberts): Really this test needs to be refactored so that only
        // the LocalAudio- and LocalVideo-Track tests test the enable/disable
        // functionality.
        if (kind !== 'data') {
          thisTrack.enable(isEnabled);
        }

        const tracks = [thisTrack];
        const thisIdentity = identities[0];
        const thisToken = getToken(thisIdentity);
        const theseOptions = Object.assign({ tracks }, options);
        thisRoom = await connect(thisToken, theseOptions);
        thisParticipant = thisRoom.localParticipant;

        const thoseIdentities = identities.slice(1);
        const thoseTokens = thoseIdentities.map(getToken);
        const thoseOptions = Object.assign({ tracks: [] }, options);
        thoseRooms = await waitFor(thoseTokens.map(thatToken => connect(thatToken, thoseOptions)), 'rooms to connect');

        await waitFor([thisRoom].concat(thoseRooms).map(room => {
          return participantsConnected(room, identities.length - 1);
        }), 'all participant to get connected');

        thoseParticipants = thoseRooms.map(thatRoom => {
          return thatRoom.participants.get(thisParticipant.sid);
        });

        await waitFor(thoseParticipants.map(thatParticipant => {
          return tracksSubscribed(thatParticipant, thisParticipant._tracks.size);
        }), 'all tracks to get subscribed');

        if (when !== 'published') {
          thisParticipant.unpublishTrack(thisTrack);

          await waitFor(thoseParticipants.map(thatParticipant => {
            return tracksUnpublished(thatParticipant, thisParticipant._tracks.size);
          }), 'all tracks to get unpublished');

          await waitFor([
            thisParticipant.publishTrack(thisTrack),
            ...thoseParticipants.map(thatParticipant => tracksSubscribed(thatParticipant, thisParticipant._tracks.size))
          ], 'track to get published and all tracks to get subscribe again');
        }

        thisLocalTrackPublication = [...thisParticipant.tracks.values()].find(trackPublication => {
          return trackPublication.track === thisTrack;
        });
        thisLocalTrackPublication.unpublish();

        thosePublicationsUnsubscribed = flatMap(thoseParticipants, participant => [...participant.tracks.values()]).map(publication => {
          return new Promise(resolve => publication.once('unsubscribed', resolve));
        });

        [thoseTracksUnsubscribed, thoseTracksUnpublished] = await waitFor([
          'trackUnsubscribed',
          'trackUnpublished'
        ].map(event => {
          return waitFor(thoseParticipants.map(async thatParticipant => {
            const [trackOrPublication] = await waitForTracks(event, thatParticipant, 1);
            return trackOrPublication;
          }), 'all participants to get ' + event);
        }), 'tracks to get unsubscribed and unpublished.');

        thoseTracksMap = {
          trackUnpublished: thoseTracksUnpublished,
          trackUnsubscribed: thoseTracksUnsubscribed
        };
      });

      after(() => {
        if (kind !== 'data') {
          thisTrack.stop();
        }
        [thisRoom, ...thoseRooms].forEach(room => room && room.disconnect());
        return completeRoom(sid);
      });

      it('should raise "unsubscribed" events on the corresponding RemoteParticipant\'s RemoteTrackPublications', async () => {
        const thoseTracks = await waitFor(thosePublicationsUnsubscribed, 'thosePublicationsUnsubscribed');
        assert.deepEqual(thoseTracks, thoseTracksMap.trackUnsubscribed);
      });

      it('should raise a "trackUnpublished" event on the corresponding RemoteParticipant with a RemoteTrackPublication', () => {
        const thoseTrackPublications = thoseTracksMap.trackUnpublished;
        thoseTrackPublications.forEach(thatPublication => assert(thatPublication instanceof {
          audio: RemoteAudioTrackPublication,
          data: RemoteDataTrackPublication,
          video: RemoteVideoTrackPublication
        }[kind]));
      });

      ['isTrackEnabled', 'trackName', 'trackSid'].forEach(prop => {
        it(`should set the RemoteTrackPublication's .${prop} to the LocalTrackPublication's .${prop}`, () => {
          const thoseTrackPublications = thoseTracksMap.trackUnpublished;
          thoseTrackPublications.forEach(thatPublication => assert.equal(thatPublication[prop], thisLocalTrackPublication[prop]));
        });
      });

      it('should raise a "trackUnsubscribed" event on the corresponding RemoteParticipants with a RemoteTrack', () => {
        const thoseTracks = thoseTracksMap.trackUnsubscribed;
        thoseTracks.forEach(thatTrack => assert(thatTrack instanceof {
          audio: RemoteAudioTrack,
          video: RemoteVideoTrack,
          data: RemoteDataTrack
        }[thatTrack.kind]));
      });

      describe('should raise a "trackUnsubscribed" event on the corresponding RemoteParticipants with a RemoteTrack and', () => {
        it('should set the RemoteTrack\'s .sid to the LocalTrackPublication\'s .trackSid', () => {
          const thoseTracks = thoseTracksMap.trackUnsubscribed;
          thoseTracks.forEach(thatTrack => assert.equal(thatTrack.sid, thisLocalTrackPublication.trackSid));
        });

        it(`should set each RemoteTrack's .kind to "${kind}"`, () => {
          const thoseTracks = thoseTracksMap.trackUnsubscribed;
          thoseTracks.forEach(thatTrack => assert.equal(thatTrack.kind, kind));
        });

        if (kind !== 'data') {
          it(`should set each RemoteTrack's .isEnabled state to ${isEnabled}`, () => {
            const thoseTracks = thoseTracksMap.trackUnsubscribed;
            thoseTracks.forEach(thatTrack => assert.equal(thatTrack.isEnabled, isEnabled));
          });
        }
      });
    });
  });

  // eslint-disable-next-line no-warning-comments
  // TODO: enable these tests when track_priority MSP is available in prod
  (defaults.topology === 'peer-to-peer' || (defaults.environment !== 'stage' && defaults.environment !== 'dev')
    ? describe.skip : describe)('#setPriority', () => {
    let thisRoom;
    let thoseRooms;
    let aliceRoom;
    let bobRoom;
    let aliceLocal;
    let bobLocal;
    let aliceRemote;
    let bobRemote;
    let aliceTracks;
    let bobTracks;
    let aliceRemoteVideoTrack;
    let bobRemoteVideoTrack;
    let aliceLocalVideoTrackPublication;
    let bobLocalVideoTrackPublication;
    let aliceRemoteVideoTrackPublication;
    let bobRemoteVideoTrackPublication;

    beforeEach(async () => {
      const dataTrack = new LocalDataTrack();
      [, thisRoom, thoseRooms] = await setup({
        testOptions: {
          bandwidthProfile: {
            video: { maxTracks: 1, dominantSpeakerPriority: 'low' }
          },
          tracks: [dataTrack]
        },
        otherOptions: { tracks: [dataTrack] },
        nTracks: 0
      });

      [aliceTracks, bobTracks] = await Promise.all(['alice', 'bob'].map(async () => [
        createSyntheticAudioStreamTrack() || await createLocalAudioTrack({ fake: true }),
        await createLocalVideoTrack(smallVideoConstraints),
      ]));

      [aliceRoom, bobRoom] = thoseRooms;
      [aliceLocal, bobLocal] = [aliceRoom, bobRoom].map(room => room.localParticipant);
      [aliceRemote, bobRemote] = [thisRoom.participants.get(aliceLocal.sid), thisRoom.participants.get(bobLocal.sid)];

      // Alice publishes her tracks at low priority
      // Bob publishes his tracks at standard priority
      await waitFor([
        ...aliceTracks.map(track => aliceLocal.publishTrack(track, { priority: PRIORITY_LOW })),
        ...bobTracks.map(track => bobLocal.publishTrack(track, { priority: PRIORITY_STANDARD })),
        tracksSubscribed(aliceRemote, 3),
        tracksSubscribed(bobRemote, 3)
      ], 'tracks to get published and subscribed');

      [aliceRemoteVideoTrack, bobRemoteVideoTrack] = [aliceRemote, bobRemote].map(({ videoTracks }) => {
        return [...videoTracks.values()][0].track;
      });

      [aliceLocalVideoTrackPublication, bobLocalVideoTrackPublication] = [aliceLocal, bobLocal].map(({ videoTracks }) => {
        return [...videoTracks.values()][0];
      });

      [aliceRemoteVideoTrackPublication, bobRemoteVideoTrackPublication] = [aliceRemote, bobRemote].map(({ videoTracks }) => {
        return [...videoTracks.values()][0];
      });

    });

    afterEach(async () => {
      [thisRoom, ...thoseRooms].forEach(room => room && room.disconnect());
      [...aliceTracks, ...bobTracks].forEach(track => track.stop && track.stop());
      if (thisRoom) {
        await completeRoom(thisRoom.sid);
      }
    });

    it('publisher can upgrade track\'s priority', async () => {
      await waitFor([
        trackSwitchedOn(bobRemoteVideoTrack),
        trackSwitchedOff(aliceRemoteVideoTrack)
      ], 'Bobs track to get switched On, and Alice Switched Off');

      // Alice changes her track priority to high
      aliceLocalVideoTrackPublication.setPriority(PRIORITY_HIGH);
      assert.equal(aliceLocalVideoTrackPublication.priority, PRIORITY_HIGH);

      // track priority change event's should fire on
      // 1. RemoteTrackPublication
      const p1 = new Promise(resolve => aliceRemoteVideoTrackPublication.once('publishPriorityChanged', priority => {
        assert.equal(priority, PRIORITY_HIGH);
        resolve();
      }));

      // 2. RemoteParticipant
      const p2 = new Promise(resolve => aliceRemote.once('trackPublishPriorityChanged', (priority, trackPublication) => {
        assert.equal(priority, PRIORITY_HIGH);
        assert.equal(trackPublication, aliceRemoteVideoTrackPublication);
        resolve();
      }));

      // 3. Room
      const p3 = new Promise(resolve => thisRoom.once('trackPublishPriorityChanged', (priority, trackPublication, participant) => {
        assert.equal(priority, PRIORITY_HIGH);
        assert.equal(trackPublication, aliceRemoteVideoTrackPublication);
        assert.equal(participant, aliceRemote);
        resolve();
      }));

      // expect Alice's track to get switched on, and Bob's track to get switched off
      await waitFor([
        waitFor(trackSwitchedOn(aliceRemoteVideoTrack), 'Alice\'s track to switch on'),
        waitFor(trackSwitchedOff(bobRemoteVideoTrack), 'Bob\'s track to get switched off'),
      ], 'Alice track to get switched On, and Bob Switched Off');

      await waitFor([p1, p2, p3], 'receive the trackPublishPriorityChanged on publication, participant and room.');
      assert.equal(aliceRemoteVideoTrackPublication.publishPriority, PRIORITY_HIGH);
    });

    it('publisher can downgrade track\'s priority', async () => {
      await waitFor([
        trackSwitchedOn(bobRemoteVideoTrack),
        trackSwitchedOff(aliceRemoteVideoTrack)
      ], 'Bobs track to get switched On, and Alice Switched Off');

      // Bob changes his track priority to low
      bobLocalVideoTrackPublication.setPriority(PRIORITY_LOW);
      assert.equal(bobLocalVideoTrackPublication.priority, PRIORITY_LOW);

      // track priority change event should fire on
      // 1. RemoteTrackPublication
      const p1 = new Promise(resolve => bobRemoteVideoTrackPublication.once('publishPriorityChanged', priority => {
        assert.equal(priority, PRIORITY_LOW);
        resolve();
      }));

      // 2. RemoteParticipant
      const p2 = new Promise(resolve => bobRemote.once('trackPublishPriorityChanged', (priority, trackPublication) => {
        assert.equal(priority, PRIORITY_LOW);
        assert.equal(trackPublication, bobRemoteVideoTrackPublication);
        resolve();
      }));

      // 3. Room
      const p3 = new Promise(resolve => thisRoom.once('trackPublishPriorityChanged', (priority, trackPublication, participant) => {
        assert.equal(priority, PRIORITY_LOW);
        assert.equal(trackPublication, bobRemoteVideoTrackPublication);
        assert.equal(participant, bobRemote);
        resolve();
      }));

      // expect Alice's track to get switched on, and Bob's track to get switched off
      await waitFor([
        waitFor(trackSwitchedOn(aliceRemoteVideoTrack), 'Alice\'s track to switch on'),
        waitFor(trackSwitchedOff(bobRemoteVideoTrack), 'Bob\'s track to get switched off'),
      ], 'Alice track to get switched On, and Bob Switched Off');

      await waitFor([p1, p2, p3], 'receive the trackPublishPriorityChanged on publication, participant and room.');
      assert.equal(bobRemoteVideoTrackPublication.publishPriority, PRIORITY_LOW);
    });
  });
});<|MERGE_RESOLUTION|>--- conflicted
+++ resolved
@@ -32,15 +32,10 @@
   smallVideoConstraints,
   tracksSubscribed,
   tracksUnpublished,
-<<<<<<< HEAD
   trackSwitchedOff,
   trackSwitchedOn,
   waitFor,
   waitForTracks
-=======
-  waitForTracks,
-  waitFor
->>>>>>> 5d99916b
 } = require('../../lib/util');
 
 describe('LocalTrackPublication', function() {
