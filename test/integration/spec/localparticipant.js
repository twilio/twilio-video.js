'use strict';

const assert = require('assert');
const { DEFAULT_CHROME_SDP_SEMANTICS } = require('../../../lib/util/constants');
const sdpFormat = require('@twilio/webrtc/lib/util/sdp').getSdpFormat(DEFAULT_CHROME_SDP_SEMANTICS);

const {
  connect,
  createLocalAudioTrack,
  createLocalTracks,
  createLocalVideoTrack,
  LocalDataTrack,
  LocalVideoTrack
} = require('../../../lib');

const LocalTrackPublication = require('../../../lib/media/track/localtrackpublication');
const RemoteAudioTrack = require('../../../lib/media/track/remoteaudiotrack');
const RemoteAudioTrackPublication = require('../../../lib/media/track/remoteaudiotrackpublication');
const RemoteDataTrack = require('../../../lib/media/track/remotedatatrack');
const RemoteDataTrackPublication = require('../../../lib/media/track/remotedatatrackpublication');
const RemoteVideoTrack = require('../../../lib/media/track/remotevideotrack');
const RemoteVideoTrackPublication = require('../../../lib/media/track/remotevideotrackpublication');
const { flatMap } = require('../../../lib/util');
const { trackPriority: { PRIORITY_HIGH, PRIORITY_LOW, PRIORITY_STANDARD } } = require('../../../lib/util/constants');
const { getMediaSections } = require('../../../lib/util/sdp');
const { TrackNameIsDuplicatedError, TrackNameTooLongError } = require('../../../lib/util/twilio-video-errors');

const defaults = require('../../lib/defaults');
const { isChrome, isFirefox, isSafari } = require('../../lib/guessbrowser');
const { createRoom, completeRoom } = require('../../lib/rest');
const getToken = require('../../lib/token');

const {
  capitalize,
  combinationContext,
<<<<<<< HEAD
  createSyntheticAudioStreamTrack,
  dominantSpeakerChanged,
=======
>>>>>>> 5d99916b
  isRTCRtpSenderParamsSupported,
  participantsConnected,
  randomName,
  smallVideoConstraints,
  tracksSubscribed,
  trackSwitchedOff,
  trackSwitchedOn,
  tracksPublished,
  tracksUnpublished,
  trackStarted,
  waitFor,
  waitForTracks
} = require('../../lib/util');

describe('LocalParticipant', function() {
  // eslint-disable-next-line no-invalid-this
  this.timeout(60000);

  (defaults.topology !== 'peer-to-peer' ? describe : describe.skip)('"networkQualityLevelChanged" event', () => {
    combinationContext([
      [
        [null, 1, 2, 3],
        x => `when local verbosity is ${x || 'default'}`
      ],
      [
        [null, 0, 1, 2, 3],
        x => `when remote verbosity is ${x || 'default'}`
      ]
    ], ([local, remote]) => {
      const options = Object.assign({ name: randomName() }, defaults);
      let thisRoom;
      let thatRoom;
      let localNqLevel;
      let localNqStats;
      let remoteNqLevel;
      let remoteNqStats;

      const nqConfig = (local || remote) ? { local, remote } : true;

      function inRange(num, low, high) {
        return typeof num === 'number' && low <= num && num <= high;
      }

      async function setup() {
        const thisTracks = await createLocalTracks({ audio: true, fake: true });
        thisRoom = await connect(getToken(randomName()), Object.assign({ tracks: thisTracks }, options, { networkQuality: nqConfig }));
        const localNqLevelPromise = new Promise(resolve => thisRoom.localParticipant.once('networkQualityLevelChanged',
          (level, stats) => resolve([level, stats])));
        const remoteNqLevelPromise = inRange(nqConfig.remote, 1, 3)
          ? new Promise(resolve => thisRoom.on('participantConnected',
            participant => participant.once('networkQualityLevelChanged', (level, stats) => resolve([level, stats]))))
          : Promise.resolve([]);
        const thatTracks = await createLocalTracks({ audio: true, fake: true });
        thatRoom = await connect(getToken(randomName()), Object.assign({ tracks: thatTracks }, options));
        [localNqLevel, localNqStats] = await localNqLevelPromise;
        [remoteNqLevel, remoteNqStats] = await remoteNqLevelPromise;
      }

      before(async () => {
        await setup();
      });

      it('is raised whenever network quality level for the LocalParticipant changes', () => {
        assert.equal(localNqLevel, thisRoom.localParticipant.networkQualityLevel);
        switch (nqConfig.local) {
          case 1:
            assert.equal(localNqStats, null);
            break;
          case 2:
            assert.notEqual(localNqStats.audio, null);
            assert.notEqual(localNqStats.video, null);
            assert.equal(localNqStats.audio.sendStats, null);
            assert.equal(localNqStats.video.sendStats, null);
            assert.equal(localNqStats.audio.recvStats, null);
            assert.equal(localNqStats.video.recvStats, null);
            break;
          case 3:
            assert.notEqual(localNqStats.audio, null);
            assert.notEqual(localNqStats.video, null);
            assert.notEqual(localNqStats.audio.sendStats, null);
            assert.notEqual(localNqStats.video.sendStats, null);
            assert.notEqual(localNqStats.audio.recvStats, null);
            assert.notEqual(localNqStats.video.recvStats, null);
        }
        assert.deepStrictEqual(localNqStats, thisRoom.localParticipant.networkQualityStats);
      });

      if (inRange(nqConfig.remote, 1, 3)) {
        it('is raised whenever network quality level for the RemoteParticipant changes', () => {
          assert.equal(remoteNqLevel, Array.from(thisRoom.participants.values())[0].networkQualityLevel);
          switch (nqConfig.remote) {
            case 1:
              assert.equal(remoteNqStats, null);
              break;
            case 2:
              assert.notEqual(remoteNqStats.audio, null);
              assert.notEqual(remoteNqStats.video, null);
              assert.equal(remoteNqStats.audio.sendStats, null);
              assert.equal(remoteNqStats.video.sendStats, null);
              assert.equal(remoteNqStats.audio.recvStats, null);
              assert.equal(remoteNqStats.video.recvStats, null);
              break;
            case 3:
              assert.notEqual(remoteNqStats.audio, null);
              assert.notEqual(remoteNqStats.video, null);
              assert.notEqual(remoteNqStats.audio.sendStats, null);
              assert.notEqual(remoteNqStats.video.sendStats, null);
              assert.notEqual(remoteNqStats.audio.recvStats, null);
              assert.notEqual(remoteNqStats.video.recvStats, null);
          }
          assert.deepStrictEqual(remoteNqStats, Array.from(thisRoom.participants.values())[0].networkQualityStats);
        });
      }

      after(() => {
        if (thisRoom) {
          thisRoom.disconnect();
        }
        if (thatRoom) {
          thatRoom.disconnect();
        }
      });

    });
  });

  describe('#publishTrack', () => {
    let room;
    let sid;
    let trackPublications = [];
    let tracks;

    async function setup() {
      sid = await createRoom(name, defaults.topology);
      const options = Object.assign({ name: sid, tracks: [] }, defaults);
      const token = getToken(randomName());
      [room, tracks] = await waitFor([
        connect(token, options),
        createLocalTracks({ audio: true, video: smallVideoConstraints })
      ], 'connect and create local tracks');
      tracks.push(new LocalDataTrack());
    }

    [
      [
        'when three LocalTracks (audio, video, and data) are published sequentially',
        async () => {
          trackPublications = [
            await room.localParticipant.publishTrack(tracks[0]),
            await room.localParticipant.publishTrack(tracks[1]),
            await room.localParticipant.publishTrack(tracks[2])
          ];
        }
      ],
      [
        'when three LocalTracks (audio, video, and data) are published together',
        async () => {
          trackPublications = await waitFor(tracks.map(track => {
            return room.localParticipant.publishTrack(track);
          }), 'publish tracks');
        }
      ]
    ].forEach(([ctx, publish]) => {
      context(ctx, () => {
        before(async () => {
          await waitFor(setup(), 'setup');
          await waitFor(publish(), 'publish');
        });

        it('should return LocalTrackPublications for each LocalTrack', () => {
          trackPublications.forEach((localTrackPublication, i) => {
            const track = tracks[i];
            assert(localTrackPublication instanceof LocalTrackPublication);
            assert.equal(localTrackPublication.track, track);
            assert(localTrackPublication.trackSid.match(/^MT[a-f0-9]{32}$/));
          });
        });

        it('should add each of the LocalTracks to the LocalParticipant\'s ._tracks and their respective kinds\' collections', () => {
          tracks.forEach(track => {
            assert.equal(room.localParticipant._tracks.get(track.id), track);
            assert.equal(room.localParticipant[`_${track.kind}Tracks`].get(track.id), track);
          });
        });

        it('should add each of the LocalTrackPublications to the LocalParticipant\'s .tracks and their respective kinds\' collections', () => {
          trackPublications.forEach(trackPublication => {
            assert.equal(room.localParticipant.tracks.get(trackPublication.trackSid), trackPublication);
            assert.equal(room.localParticipant[`${trackPublication.track.kind}Tracks`].get(trackPublication.trackSid), trackPublication);
          });
        });

        after(() => {
          trackPublications = [];
          tracks.splice(0).forEach(track => track.kind !== 'data' && track.stop());
          if (room) {
            room.disconnect();
          }
          return completeRoom(sid);
        });
      });
    });

    context('when a LocalTrack is published to two Rooms', () => {
      let anotherRoom;
      let anotherSid;

      before(async () => {
        anotherSid =  await createRoom(randomName(), defaults.topology);
        const options = Object.assign({ name: anotherSid, tracks: [] }, defaults);
        const token = getToken(randomName());
        [anotherRoom] = await waitFor([
          connect(token, options),
          setup()
        ], 'connect and setup');

        trackPublications = await waitFor([
          room.localParticipant.publishTrack(tracks[0], { priority: PRIORITY_LOW }),
          anotherRoom.localParticipant.publishTrack(tracks[0], { priority: PRIORITY_HIGH })
        ], 'publish tracks');
      });

      it('should add the LocalTrack to the LocalParticipant\'s ._tracks in both Rooms', () => {
        assert.equal(room.localParticipant._tracks.get(tracks[0].id), tracks[0]);
        assert.equal(anotherRoom.localParticipant._tracks.get(tracks[0].id), tracks[0]);
      });

      it('should create two different LocalTrackPublications', () => {
        assert(trackPublications[0] instanceof LocalTrackPublication);
        assert(trackPublications[1] instanceof LocalTrackPublication);
        assert.notEqual(trackPublications[0], trackPublications[1]);
      });

      it('should add each LocalTrackPublication to its corresponding Room\'s LocalParticipant .tracks', () => {
        const localTrackPublication1 = [...room.localParticipant.tracks.values()].find(
          localTrackPublication => localTrackPublication.track === tracks[0]);
        const localTrackPublication2 = [...anotherRoom.localParticipant.tracks.values()].find(
          localTrackPublication => localTrackPublication.track === tracks[0]);
        assert.equal(localTrackPublication1.track, tracks[0]);
        assert.equal(localTrackPublication2.track, tracks[0]);
      });

      it('should assign different SIDs to the two LocalTrackPublications', () => {
        assert.notEqual(trackPublications[0].trackSid, trackPublications[1].trackSid);
      });

      it('should set the appropriate priority values to the two LocalTrackPublications', () => {
        const localTrackPublication1 = [...room.localParticipant.tracks.values()].find(
          localTrackPublication => localTrackPublication.track === tracks[0]);
        const localTrackPublication2 = [...anotherRoom.localParticipant.tracks.values()].find(
          localTrackPublication => localTrackPublication.track === tracks[0]);
        assert.equal(localTrackPublication1.priority, PRIORITY_LOW);
        assert.equal(localTrackPublication2.priority, PRIORITY_HIGH);
      });

      after(() => {
        trackPublications = [];
        tracks.splice(0).forEach(track => track.kind !== 'data' && track.stop());
        [anotherRoom, room].forEach(room => room && room.disconnect());
        return Promise.all([anotherSid, sid].map(completeRoom));
      });
    });

    context('when the Room disconnects while a LocalTrack is being published', () => {
      before(setup);

      it('should reject the Promise returned by LocalParticipant#publishTrack with an Error', async () => {
        try {
          const promise = room.localParticipant.publishTrack(tracks[0]);
          room.disconnect();
          await promise;
        } catch (error) {
          assert.equal(error.message, 'LocalParticipant disconnected');
          return;
        }
        throw new Error('Unexpected resolution');
      });

      after(() => {
        trackPublications = [];
        tracks.splice(0).forEach(track => track.kind !== 'data' && track.stop());
        return completeRoom(sid);
      });
    });

    combinationContext([
      [
        [true, false],
        x => `called with ${x ? 'an enabled' : 'a disabled'}`
      ],
      [
        ['audio', 'video', 'data'],
        x => `Local${capitalize(x)}Track`
      ],
      [
        [true, false],
        x => `with${x ? '' : 'out'} a name for the LocalTrack`
      ],
      [
        [undefined, PRIORITY_HIGH, PRIORITY_LOW, PRIORITY_STANDARD],
        x => `with${x ? ` priority "${x}"` : 'out specifying a priority'}`
      ],
      [
        ['never', 'previously'],
        x => `that has ${x} been published`
      ]
    ], ([isEnabled, kind, withName, priority, when]) => {
      // eslint-disable-next-line no-warning-comments
      // TODO(mmalavalli): Enable this scenario for Firefox when the following
      // bug is fixed: https://bugzilla.mozilla.org/show_bug.cgi?id=1526253
      if (isFirefox && kind === 'data' && when === 'previously') {
        return;
      }

      // eslint-disable-next-line no-warning-comments
      // TODO(mmalavalli): Until we find out why Travis is failing tests due
      // to not being able to create enough RTCPeerConnections, we will enable
      // testing for only when priority is set to "high". (JSDK-2417)
      if (priority !== PRIORITY_HIGH) {
        return;
      }

      let thisRoom;
      let thisParticipant;
      let thisLocalTrackPublication;
      let thisTrack;
      let thoseRooms;
      let thoseParticipants;
      let thoseTracksBefore;
      let thoseTracksPublished;
      let thoseTracksSubscribed;
      let thoseTracksMap;

      const localTrackNameByKind = {
        audio: 'foo',
        video: 'bar',
        data: 'baz'
      }[kind];

      before(async () => {
        sid = await createRoom(randomName(), defaults.topology);
        const identities = [randomName(), randomName(), randomName()];
        const options = Object.assign({ name: sid }, defaults);
        const localTrackOptions = Object.assign(
          withName
            ? { name: localTrackNameByKind }
            : {},
          smallVideoConstraints);

        thisTrack = await {
          audio: createLocalAudioTrack,
          video: createLocalVideoTrack,
          data() { return new LocalDataTrack(); }
        }[kind](localTrackOptions);

        // eslint-disable-next-line no-warning-comments
        // TODO(mroberts): Really this test needs to be refactored so that only
        // the LocalAudio- and LocalVideo-Track tests test the enable/disable
        // functionality.
        if (kind !== 'data') {
          thisTrack.enable(isEnabled);
        }

        const tracks = when === 'previously'
          ? [thisTrack]
          : [];

        const thisIdentity = identities[0];
        const thisToken = getToken(thisIdentity);
        const theseOptions = Object.assign({ tracks }, options);
        thisRoom = await connect(thisToken, theseOptions);
        thisParticipant = thisRoom.localParticipant;
        await waitFor(tracksPublished(thisParticipant, thisParticipant._tracks.size), 'tracksPublished');

        const thoseIdentities = identities.slice(1);
        const thoseTokens = thoseIdentities.map(getToken);
        const thoseOptions = Object.assign({ tracks: [] }, options);
        thoseRooms = await waitFor(thoseTokens.map(thatToken => connect(thatToken, thoseOptions)), 'rooms to connect');

        await waitFor([thisRoom].concat(thoseRooms).map(room => {
          return participantsConnected(room, identities.length - 1);
        }), 'all participants to connect');

        thoseParticipants = thoseRooms.map(thatRoom => {
          return thatRoom.participants.get(thisParticipant.sid);
        });

        await waitFor(thoseParticipants.map(thatParticipant => {
          return tracksSubscribed(thatParticipant, thisParticipant._tracks.size);
        }), 'tracksSubscribed');

        thoseTracksBefore = flatMap(thoseParticipants, thatParticipant => {
          return [...thatParticipant._tracks.values()];
        });

        if (when === 'previously') {
          thisParticipant.unpublishTrack(thisTrack);

          await waitFor(thoseParticipants.map(thatParticipant => {
            return tracksUnpublished(thatParticipant, thisParticipant._tracks.size);
          }), 'tracksUnpublished');
        }

        const thisLocalTrackPublicationPromise = priority ? thisParticipant.publishTrack(thisTrack, { priority }) : thisParticipant.publishTrack(thisTrack);
        const thoseTracksPublishedPromise = thoseParticipants.map(thatParticipant => waitForTracks('trackPublished', thatParticipant, 1));
        const thoseTracksSubscribedPromise = thoseParticipants.map(thatParticipant => waitForTracks('trackSubscribed', thatParticipant, 1));

        thisLocalTrackPublication = await waitFor(thisLocalTrackPublicationPromise, 'local track to publish');
        thoseTracksPublished = await waitFor(thoseTracksPublishedPromise, 'participants to receive trackPublished');
        thoseTracksSubscribed = await waitFor(thoseTracksSubscribedPromise, 'participants to receive trackSubscribed');

        thoseTracksPublished = flatMap(thoseTracksPublished);
        thoseTracksSubscribed = flatMap(thoseTracksSubscribed);

        thoseTracksMap = {
          trackPublished: thoseTracksPublished,
          trackSubscribed: thoseTracksSubscribed
        };
      });

      after(() => {
        if (kind !== 'data') {
          thisTrack.stop();
        }
        [thisRoom, ...thoseRooms].forEach(room => room && room.disconnect());
        return completeRoom(sid);
      });

      it('should raise a "trackPublished" event on the corresponding RemoteParticipant with a RemoteTrackPublication', () => {
        const thoseTrackPublications = thoseTracksMap.trackPublished;
        thoseTrackPublications.forEach(thatPublication => assert(thatPublication instanceof {
          audio: RemoteAudioTrackPublication,
          data: RemoteDataTrackPublication,
          video: RemoteVideoTrackPublication
        }[kind]));
      });

      ['isTrackEnabled', ['publishPriority', 'priority'], 'trackName', 'trackSid'].forEach(propOrPropPair => {
        const [remoteProp, localProp] = Array.isArray(propOrPropPair) ? propOrPropPair : [propOrPropPair, propOrPropPair];
        it(`should set the RemoteTrackPublication's .${remoteProp} to the LocalTrackPublication's .${localProp}`, () => {
          const thoseTrackPublications = thoseTracksMap.trackPublished;
          thoseTrackPublications.forEach(thatPublication => assert.equal(thatPublication[remoteProp], thisLocalTrackPublication[localProp]));
        });
      });

      it('should raise a "trackSubscribed" event on the corresponding RemoteParticipants with a RemoteTrack', () => {
        const thoseTracks = thoseTracksMap.trackSubscribed;
        thoseTracks.forEach(thatTrack => assert(thatTrack instanceof {
          audio: RemoteAudioTrack,
          video: RemoteVideoTrack,
          data: RemoteDataTrack
        }[thatTrack.kind]));
      });

      describe('should raise a "trackSubscribed" event on the corresponding RemoteParticipants with a RemoteTrack and', () => {
        it('should set the RemoteTrack\'s .sid to the LocalTrackPublication\'s .trackSid', () => {
          const thoseTracks = thoseTracksMap.trackSubscribed;
          thoseTracks.forEach(thatTrack => assert.equal(thatTrack.sid, thisLocalTrackPublication.trackSid));
        });

        it(`should set each RemoteTrack's .kind to "${kind}"`, () => {
          const thoseTracks = thoseTracksMap.trackSubscribed;
          thoseTracks.forEach(thatTrack => assert.equal(thatTrack.kind, kind));
        });

        it('should set each RemoteTrack\'s .name to the LocalTrackPublication\'s .trackName', () => {
          const thoseTracks = thoseTracksMap.trackSubscribed;
          thoseTracks.forEach(thatTrack => assert.equal(thatTrack.name, thisLocalTrackPublication.trackName));
        });

        if (kind === 'data') {
          ['string', 'arraybuffer'].forEach(dataType => {
            it(`should transmit any ${dataType} data sent through the LocalDataTrack to the Room to each RemoteDataTrack`, async () => {
              const data = dataType === 'string' ? 'foo' : new Uint32Array([1, 2, 3]);
              const thoseTracks = thoseTracksMap.trackSubscribed;
              const thoseTracksReceivedData = thoseTracks.map(track => new Promise(resolve => track.once('message', resolve)));
              const dataChannelSendInterval = setInterval(() => thisTrack.send(dataType === 'string' ? data : data.buffer), 1000);
              const receivedData = await waitFor(thoseTracksReceivedData, 'thoseTracksReceivedData');
              clearInterval(dataChannelSendInterval);
              receivedData.forEach(item => dataType === 'string' ? assert.equal(item, data) : assert.deepEqual(new Uint32Array(item), data));
            });
          });
        } else {
          it(`should set each RemoteTrack's .isEnabled state to ${isEnabled}`, () => {
            const thoseTracks = thoseTracksMap.trackSubscribed;
            thoseTracks.forEach(thatTrack => assert.equal(thatTrack.isEnabled, isEnabled));
          });
        }

        if (when === 'previously') {
          it('the RemoteTrack should be a new RemoteTrack instance', () => {
            const thoseTracks = thoseTracksMap.trackSubscribed;
            assert.equal(thoseTracksBefore.length, thoseTracks.length);
            thoseTracksBefore.forEach((thatTrackBefore, i) => {
              const thatTrackAfter = thoseTracks[i];
              if (!isFirefox && !isSafari) {
                assert.notEqual(thatTrackAfter.sid, thatTrackBefore.sid);
              }
              assert.equal(thatTrackAfter.kind, thatTrackBefore.kind);
              assert.equal(thatTrackAfter.enabled, thatTrackBefore.enabled);
              assert.notEqual(thatTrackAfter, thatTrackBefore);
            });
          });
        }
      });
    });

    // NOTE(mroberts): Waiting on a Group Rooms deploy.
    describe('"trackPublicationFailed" event', () => {
      combinationContext([
        [
          [
            {
              createLocalTrack() {
                const { name } = tracks.find(track => track.kind === 'audio');
                return createLocalAudioTrack({ name });
              },
              scenario: 'a LocalTrack whose name is the same as one of the currently published LocalTracks',
              TwilioError: TrackNameIsDuplicatedError
            },
            {
              createLocalTrack() {
                const name = '0'.repeat(129);
                return createLocalAudioTrack({ name });
              },
              scenario: 'a LocalTrack whose name is too long',
              TwilioError: TrackNameTooLongError
            }
          ],
          ({ scenario }) => `called with ${scenario}`
        ]
      ], ([{ createLocalTrack, scenario, TwilioError }]) => {
        // eslint-disable-next-line no-void
        void scenario;

        let track;
        let trackPublicationFailed;

        before(async () => {
          await setup();
          await room.localParticipant.publishTracks(tracks);
          track = await createLocalTrack();
          try {
            await room.localParticipant.publishTrack(track);
          } catch (error) {
            trackPublicationFailed = error;
            return;
          }
          throw new Error('Unexpected publication');
        });

        it(`should emit "trackPublicationFailed" on the Room's LocalParticipant with a ${TwilioError.name}`, () => {
          assert(trackPublicationFailed instanceof TwilioError);
        });

        it(`should reject the Promise returned by LocalParticipant#publishTrack with a ${TwilioError.name}`, () => {
          assert(trackPublicationFailed instanceof TwilioError);
        });

        after(() => {
          track.stop();
          tracks.splice(0).forEach(track => track.stop && track.stop());
          if (room) {
            room.disconnect();
          }
          return completeRoom(sid);
        });
      });
    });
  });

  describe('#unpublishTrack', () => {
    combinationContext([
      [
        [true, false],
        x => `called with ${x ? 'an enabled' : 'a disabled'}`
      ],
      [
        ['audio', 'video', 'data'],
        x => `Local${capitalize(x)}Track`
      ],
      [
        ['published', 'published, unpublished, and then published again'],
        x => 'that was ' + x
      ]
    ], ([isEnabled, kind, when]) => {
      // eslint-disable-next-line no-warning-comments
      // TODO(mmalavalli): Enable this scenario for Firefox when the following
      // bug is fixed: https://bugzilla.mozilla.org/show_bug.cgi?id=1526253
      if (isFirefox && kind === 'data' && when !== 'published') {
        return;
      }

      let sid;
      let thisRoom;
      let thisParticipant;
      let thisLocalTrackPublication;
      let thisTrack;
      let thoseRooms;
      let thoseParticipants;
      let thosePublicationsUnsubscribed;
      let thoseTracksUnpublished;
      let thoseTracksUnsubscribed;
      let thoseTracksMap;

      before(async () => {
        sid = await createRoom(randomName(), defaults.topology);
        const identities = [randomName(), randomName(), randomName()];
        const options = Object.assign({ name: sid }, defaults);

        thisTrack = await {
          audio: createLocalAudioTrack,
          video() { return createLocalVideoTrack(smallVideoConstraints); },
          data() { return new LocalDataTrack(); }
        }[kind]();

        // eslint-disable-next-line no-warning-comments
        // TODO(mroberts): Really this test needs to be refactored so that only
        // the LocalAudio- and LocalVideo-Track tests test the enable/disable
        // functionality.
        if (kind !== 'data') {
          thisTrack.enable(isEnabled);
        }

        const tracks = [thisTrack];
        const thisIdentity = identities[0];
        const thisToken = getToken(thisIdentity);
        const theseOptions = Object.assign({ tracks }, options);
        thisRoom = await connect(thisToken, theseOptions);
        thisParticipant = thisRoom.localParticipant;
        await tracksPublished(thisParticipant, thisParticipant._tracks.size);

        const thoseIdentities = identities.slice(1);
        const thoseTokens = thoseIdentities.map(getToken);
        const thoseOptions = Object.assign({ tracks: [] }, options);
        thoseRooms = await waitFor(thoseTokens.map(thatToken => connect(thatToken, thoseOptions)), 'rooms to get connected');

        await waitFor([thisRoom].concat(thoseRooms).map(room => {
          return participantsConnected(room, identities.length - 1);
        }), 'all participant to get connected');

        thoseParticipants = thoseRooms.map(thatRoom => {
          return thatRoom.participants.get(thisParticipant.sid);
        });

        await waitFor(thoseParticipants.map(thatParticipant => {
          return tracksSubscribed(thatParticipant, thisParticipant._tracks.size);
        }), 'all tracks to get subscribed');

        if (when !== 'published') {
          thisParticipant.unpublishTrack(thisTrack);

          await waitFor(thoseParticipants.map(thatParticipant => {
            return tracksUnpublished(thatParticipant, thisParticipant._tracks.size);
          }), 'this participants track to get unpublished');

          await waitFor([
            thisParticipant.publishTrack(thisTrack),
            ...thoseParticipants.map(thatParticipant => tracksSubscribed(thatParticipant, thisParticipant._tracks.size))
          ], 'tracks to get reSubscribed');
        }

        thisLocalTrackPublication = thisParticipant.unpublishTrack(thisTrack);

        thosePublicationsUnsubscribed = flatMap(thoseParticipants, participant => [...participant.tracks.values()]).map(publication => {
          return new Promise(resolve => publication.once('unsubscribed', resolve));
        });

        [thoseTracksUnsubscribed, thoseTracksUnpublished] = await waitFor([
          'trackUnsubscribed',
          'trackUnpublished'
        ].map(event => {
          return Promise.all(thoseParticipants.map(async thatParticipant => {
            const [trackOrPublication] = await waitForTracks(event, thatParticipant, 1);
            return trackOrPublication;
          }));
        }), 'tracks to get unsubscribed and unpublished');

        thoseTracksMap = {
          trackUnpublished: thoseTracksUnpublished,
          trackUnsubscribed: thoseTracksUnsubscribed
        };
      });

      after(() => {
        if (kind !== 'data') {
          thisTrack.stop();
        }
        [thisRoom, ...thoseRooms].forEach(room => room && room.disconnect());
        return completeRoom(sid);
      });

      it('should raise "unsubscribed" events on the corresponding RemoteParticipant\'s RemoteTrackPublications', async () => {
        const thoseTracks = await waitFor(thosePublicationsUnsubscribed, 'thosePublicationsUnsubscribed');
        assert.deepEqual(thoseTracks, thoseTracksMap.trackUnsubscribed);
      });

      it('should raise a "trackUnpublished" event on the corresponding RemoteParticipant with a RemoteTrackPublication', () => {
        const thoseTrackPublications = thoseTracksMap.trackUnpublished;
        thoseTrackPublications.forEach(thatPublication => assert(thatPublication instanceof {
          audio: RemoteAudioTrackPublication,
          data: RemoteDataTrackPublication,
          video: RemoteVideoTrackPublication
        }[kind]));
      });

      ['isTrackEnabled', 'trackName', 'trackSid'].forEach(prop => {
        it(`should set the RemoteTrackPublication's .${prop} to the LocalTrackPublication's .${prop}`, () => {
          const thoseTrackPublications = thoseTracksMap.trackUnpublished;
          thoseTrackPublications.forEach(thatPublication => assert.equal(thatPublication[prop], thisLocalTrackPublication[prop]));
        });
      });

      it('should raise a "trackUnsubscribed" event on the corresponding RemoteParticipants with a RemoteTrack', () => {
        const thoseTracks = thoseTracksMap.trackUnsubscribed;
        thoseTracks.forEach(thatTrack => assert(thatTrack instanceof {
          audio: RemoteAudioTrack,
          video: RemoteVideoTrack,
          data: RemoteDataTrack
        }[thatTrack.kind]));
      });

      describe('should raise a "trackUnsubscribed" event on the corresponding RemoteParticipants with a RemoteTrack and', () => {
        it('should set the RemoteTrack\'s .sid to the LocalTrackPublication\'s .trackSid', () => {
          const thoseTracks = thoseTracksMap.trackUnsubscribed;
          thoseTracks.forEach(thatTrack => assert.equal(thatTrack.sid, thisLocalTrackPublication.trackSid));
        });

        it(`should set each RemoteTrack's .kind to "${kind}"`, () => {
          const thoseTracks = thoseTracksMap.trackUnsubscribed;
          thoseTracks.forEach(thatTrack => assert.equal(thatTrack.kind, kind));
        });

        if (kind !== 'data') {
          it(`should set each RemoteTrack's .isEnabled state to ${isEnabled}`, () => {
            const thoseTracks = thoseTracksMap.trackUnsubscribed;
            thoseTracks.forEach(thatTrack => assert.equal(thatTrack.isEnabled, isEnabled));
          });
        }
      });
    });
  });

  // NOTE(mroberts): The following test reproduces the issue described in
  //
  //   https://github.com/twilio/twilio-video.js/issues/72
  //
  describe('#unpublishTrack and #publishTrack called with two different LocalVideoTracks in quick succession', () => {
    let sid;
    let thisRoom;
    let thisParticipant;
    let thisLocalTrackPublication1;
    let thisLocalTrackPublication2;
    let thisTrack1;
    let thisTrack2;
    let thatRoom;
    let thatParticipant;
    let thatTrackUnpublished;
    let thatTrackUnsubscribed;
    let thatTrackSubscribed;
    let thatTrackPublished;
    let thatTracksPublished;
    let thatTracksUnpublished;

    before(async () => {
      sid = await createRoom(randomName(), defaults.topology);
      const constraints = { video: smallVideoConstraints, fake: true };

      // Answerer
      const thoseOptions = Object.assign({ name: sid, tracks: [] }, defaults);
      thatRoom = await connect(getToken(randomName()), thoseOptions);

      [thisTrack1] = await createLocalTracks(constraints);

      // Offerer
      const theseOptions = Object.assign({ name: sid, tracks: [thisTrack1] }, defaults);
      thisRoom = await connect(getToken(randomName()), theseOptions);
      thisParticipant = thisRoom.localParticipant;

      await Promise.all([thisRoom, thatRoom].map(room => participantsConnected(room, 1)));
      thatParticipant = thatRoom.participants.get(thisParticipant.sid);
      assert(thatParticipant);

      await tracksSubscribed(thatParticipant, thisParticipant._tracks.size);

      // NOTE(mroberts): Wait 5 seconds.
      await new Promise(resolve => setTimeout(resolve, 5 * 1000));

      const trackUnpublishedPromise = new Promise(resolve => thatParticipant.once('trackUnpublished', resolve));
      const trackUnsubscribedPromise = new Promise(resolve => thatParticipant.once('trackUnsubscribed', resolve));
      const trackPublishedPromise = new Promise(resolve => thatParticipant.once('trackPublished', resolve));
      const trackSubscribedPromise = new Promise(resolve => thatParticipant.once('trackSubscribed', resolve));

      thisLocalTrackPublication1 = thisParticipant.unpublishTrack(thisTrack1);
      [thisTrack2] = await createLocalTracks(constraints);

      [thatTrackUnpublished, thatTrackUnsubscribed, thatTrackPublished, thatTrackSubscribed, thisLocalTrackPublication2] = await Promise.all([
        trackUnpublishedPromise,
        trackUnsubscribedPromise,
        trackPublishedPromise,
        trackSubscribedPromise,
        thisParticipant.publishTrack(thisTrack2)
      ]);

      thatTracksPublished = {
        trackPublished: thatTrackPublished,
        trackSubscribed: thatTrackSubscribed
      };

      thatTracksUnpublished = {
        trackUnpublished: thatTrackUnpublished,
        trackUnsubscribed: thatTrackUnsubscribed
      };
    });

    after(() => {
      thisTrack1.stop();
      thisTrack2.stop();
      [thisRoom, thatRoom].forEach(room => room && room.disconnect());
      return completeRoom(sid);
    });

    it('should eventually raise a "trackUnpublished" event for the unpublished LocalVideoTrack', () => {
      const thatTrackPublication = thatTracksUnpublished.trackUnpublished;
      assert(thatTrackPublication instanceof RemoteVideoTrackPublication);
      ['isTrackEnabled', 'kind', 'trackName', 'trackSid'].forEach(prop => {
        assert.equal(thatTrackPublication[prop], thisLocalTrackPublication1[prop]);
      });
    });

    it('should eventually raise a "trackPublished" event for the published LocalVideoTrack', () => {
      const thatTrackPublication = thatTracksPublished.trackPublished;
      assert(thatTrackPublication instanceof RemoteVideoTrackPublication);
      ['isTrackEnabled', 'kind', 'trackName', 'trackSid'].forEach(prop => {
        assert.equal(thatTrackPublication[prop], thisLocalTrackPublication2[prop]);
      });
    });

    it('should eventually raise a "trackUnsubscribed" event for the unpublished LocalVideoTrack', () => {
      const thatTrack = thatTracksUnpublished.trackUnsubscribed;
      assert.equal(thatTrack.sid, thisLocalTrackPublication1.trackSid);
      assert.equal(thatTrack.kind, thisLocalTrackPublication1.kind);
      assert.equal(thatTrack.enabled, thisLocalTrackPublication1.enabled);
      if (isChrome && sdpFormat === 'planb') {
        assert.equal(thatTrack.mediaStreamTrack.readyState, 'ended');
      }
    });

    it('should eventually raise a "trackSubscribed" event for the published LocalVideoTrack', () => {
      const thatTrack = thatTracksPublished.trackSubscribed;
      assert.equal(thatTrack.sid, thisLocalTrackPublication2.trackSid);
      assert.equal(thatTrack.kind, thisLocalTrackPublication2.kind);
      assert.equal(thatTrack.enabled, thisLocalTrackPublication2.enabled);
      assert.equal(thatTrack.mediaStreamTrack.readyState, thisTrack2.mediaStreamTrack.readyState);
    });

    it('should eventually raise a "trackStarted" event for the published LocalVideoTrack', async () => {
      if (isFirefox /* && isGroupRoom */) {
        return;
      }
      await trackStarted(thatTrackSubscribed);
    });
  });

  describe('#publishTrack called twice in quick succession', () => {
    function kindCombination(contextPrefix) {
      return [
        [
          {
            createLocalTrack: () => createLocalAudioTrack({ fake: true }),
            kind: 'audio',
            RemoteTrackPublication: RemoteAudioTrackPublication
          },
          {
            createLocalTrack: () => new LocalDataTrack(),
            kind: 'data',
            RemoteTrackPublication: RemoteDataTrackPublication
          },
          {
            createLocalTrack: () => createLocalVideoTrack(smallVideoConstraints),
            kind: 'video',
            RemoteTrackPublication: RemoteVideoTrackPublication
          }
        ],
        ({ kind }) => `${contextPrefix} a Local${capitalize(kind)}Track`
      ];
    }

    combinationContext(['with', 'and'].map(kindCombination), ([kindCombination1, kindCombination2]) => {
      const createLocalTrack1 = kindCombination1.createLocalTrack;
      const createLocalTrack2 = kindCombination2.createLocalTrack;
      const kind1 = kindCombination1.kind;
      const kind2 = kindCombination2.kind;
      const RemoteTrackPublication1 = kindCombination1.RemoteTrackPublication;
      const RemoteTrackPublication2 = kindCombination2.RemoteTrackPublication;

      let sid;
      let thisRoom;
      let thisParticipant;
      let thisLocalTrack1;
      let thisLocalTrack2;
      let thisLocalTrackPublication1;
      let thisLocalTrackPublication2;
      let thatRoom;
      let thatParticipant;
      let thoseTracks1;
      let thoseTracks2;

      before(async () => {
        sid = await createRoom(randomName(), defaults.topology);

        // Answerer
        const thoseOptions = Object.assign({ name: sid, tracks: [] }, defaults);
        thatRoom = await connect(getToken(randomName()), thoseOptions);

        [thisLocalTrack1, thisLocalTrack2] = [
          await createLocalTrack1(),
          await createLocalTrack2()
        ];

        // Offerer
        const theseOptions = Object.assign({ name: sid, tracks: [] }, defaults);
        thisRoom = await connect(getToken(randomName()), theseOptions);
        thisParticipant = thisRoom.localParticipant;

        await Promise.all([thisRoom, thatRoom].map(room => participantsConnected(room, 1)));
        thatParticipant = thatRoom.participants.get(thisParticipant.sid);
        assert(thatParticipant);

        // NOTE(mroberts): Wait 5 seconds.
        await new Promise(resolve => setTimeout(resolve, 5 * 1000));

        let thoseTracksPublished;
        let thoseTracksSubscribed;
        [thisLocalTrackPublication1, thisLocalTrackPublication2, thoseTracksPublished, thoseTracksSubscribed] =  await Promise.all([
          thisParticipant.publishTrack(thisLocalTrack1),
          thisParticipant.publishTrack(thisLocalTrack2),
          waitForTracks('trackPublished', thatParticipant, 2),
          waitForTracks('trackSubscribed', thatParticipant, 2)
        ]);

        function findTrackOrPublication(tracksOrPublications, trackSid1) {
          return tracksOrPublications.find(({ sid, trackSid }) => sid === trackSid1 || trackSid === trackSid1);
        }

        thoseTracks1 = {
          trackPublished: findTrackOrPublication(thoseTracksPublished, thisLocalTrackPublication1.trackSid),
          trackSubscribed: findTrackOrPublication(thoseTracksSubscribed, thisLocalTrackPublication1.trackSid)
        };

        thoseTracks2 = {
          trackPublished: findTrackOrPublication(thoseTracksPublished, thisLocalTrackPublication2.trackSid),
          trackSubscribed: findTrackOrPublication(thoseTracksSubscribed, thisLocalTrackPublication2.trackSid)
        };
      });

      after(() => {
        [thisLocalTrack1, thisLocalTrack2].forEach(track => track.stop && track.stop());
        [thisRoom, thatRoom].forEach(room => room && room.disconnect());
        return completeRoom(sid);
      });

      it(`should eventually raise "trackPublished" event for the published Local${capitalize(kind1)}Track and Local${capitalize(kind2)}Track`, () => {
        [
          [thisLocalTrackPublication1, thoseTracks1, RemoteTrackPublication1],
          [thisLocalTrackPublication2, thoseTracks2, RemoteTrackPublication2]
        ].forEach(([thisLocalTrackPublication, thoseTracks, RemoteTrackPublication]) => {
          const thatTrackPublication = thoseTracks.trackPublished;
          assert(thatTrackPublication instanceof RemoteTrackPublication);
          ['isTrackEnabled', 'kind', 'trackName', 'trackSid'].forEach(prop => {
            assert.equal(thatTrackPublication[prop], thisLocalTrackPublication[prop]);
          });
        });
      });

      it(`should eventually raise a "trackSubscribed" event for the published Local${capitalize(kind1)}Track and Local${capitalize(kind2)}Track`, () => {
        [
          [kind1, thisLocalTrack1, thisLocalTrackPublication1, thoseTracks1],
          [kind2, thisLocalTrack2, thisLocalTrackPublication2, thoseTracks2]
        ].forEach(([kind, thisLocalTrack, thisLocalTrackPublication, thoseTracks]) => {
          const thatTrack = thoseTracks.trackSubscribed;
          assert.equal(thatTrack.sid, thisLocalTrackPublication.trackSid);
          assert.equal(thatTrack.kind, thisLocalTrackPublication.kind);
          assert.equal(thatTrack.enabled, thisLocalTrackPublication.enabled);
          if (kind !== 'data') {
            assert.equal(thatTrack.mediaStreamTrack.readyState, thisLocalTrack.mediaStreamTrack.readyState);
          }
        });
      });

      const nonDataKinds = [kind1, kind2].filter(kind => kind !== 'data');
      if (nonDataKinds.length > 0) {
        it(`eventually raise a "trackStarted" event for the published ${nonDataKinds.map(kind => `Local${capitalize(kind)}Track`).join(' and ')}`, async () => {
          const thatTrack1 = thoseTracks1.trackSubscribed;
          const thatTrack2 = thoseTracks2.trackSubscribed;
          await Promise.all([thatTrack1, thatTrack2].filter(({ kind }) => kind !== 'data').map(trackStarted));
        });
      }
    });
  });

  (defaults.topology !== 'peer-to-peer' ? describe : describe.skip)('#setBandwidthProfile', () => {
    const bandwidthProfile = {
      video: {
        dominantSpeakerPriority: PRIORITY_LOW,
        maxTracks: 1
      }
    };

    combinationContext([
      [
        [1, 2],
        x => `.maxTracks = ${x}`
      ],
      [
        [PRIORITY_LOW, PRIORITY_STANDARD, PRIORITY_HIGH],
        x => `.dominantSpeakerPriority = "${x}"`
      ],
      [
        [PRIORITY_LOW, PRIORITY_STANDARD, PRIORITY_HIGH],
        x => `and the publish priority of the Dominant Speaker's LocalVideoTrack is "${x}"`
      ],
      [
        [PRIORITY_LOW, PRIORITY_STANDARD, PRIORITY_HIGH],
        x => `and the publish priority of the Passive Speaker's LocalVideoTrack is "${x}"`
      ]
    ], ([maxTracks, dominantSpeakerPriority, dominantSpeakerPublishPriority, passiveSpeakerPublishPriority]) => {
      function getSwitchOffParticipant(dominantSpeakerPriority) {
        const priorityRanks = {
          [PRIORITY_HIGH]: 1,
          [PRIORITY_STANDARD]: 2,
          [PRIORITY_LOW]: 3
        };

        // NOTE(mmalavalli): Since "dominantSpeakerPriority" only upgrades the publish priority of the Dominant Speaker's
        // LocalVideoTrack and does not downgrade it, the effective subscribe priority will be the greater of the
        // two priorities.
        const effectiveDominantSpeakerPriority = priorityRanks[dominantSpeakerPriority] <= priorityRanks[dominantSpeakerPublishPriority]
          ? dominantSpeakerPriority
          : dominantSpeakerPublishPriority;

        return priorityRanks[effectiveDominantSpeakerPriority] <= priorityRanks[passiveSpeakerPublishPriority]
          ? 'passive'
          : 'dominant';
      }

      const expectedSwitchOffParticipant = getSwitchOffParticipant(dominantSpeakerPriority);

      it(`should ${maxTracks > 1 ? 'switch on all RemoteVideoTracks' : `switch off the RemoteVideoTracks of the ${capitalize(expectedSwitchOffParticipant)} Speaker`}`, async () => {
        const sid = await createRoom(randomName(), defaults.topology);

        // Subscriber: Participant that sets BandwidthProfileOptions.
        const subscriberRoom = await connect(getToken(randomName()), Object.assign({
          dominantSpeaker: true,
          bandwidthProfile,
          name: sid,
          tracks: []
        }, defaults));

        // Dominant Speaker and Passive Speaker.
        const [dominantSpeakerRoom, passiveSpeakerRoom] = await Promise.all([
          [createSyntheticAudioStreamTrack() || await createLocalAudioTrack({ fake: true })],
          []
        ].map(tracks => connect(getToken(randomName()), Object.assign({
          name: sid,
          tracks
        }, defaults))));

        // Subscriber waits for Dominant Speaker and Passive Speaker to join the Room.
        await participantsConnected(subscriberRoom, 2);

        const dominantSpeakerLocal = dominantSpeakerRoom.localParticipant;
        const dominantSpeakerRemote = subscriberRoom.participants.get(dominantSpeakerLocal.sid);
        const passiveSpeakerLocal = passiveSpeakerRoom.localParticipant;
        const passiveSpeakerRemote = subscriberRoom.participants.get(passiveSpeakerLocal.sid);
        const subscriberLocal = subscriberRoom.localParticipant;

        // Subscriber waits until it recognizes the Dominant Speaker and subscribes to its AudioTrack.
        await Promise.all([
          dominantSpeakerChanged(subscriberRoom, dominantSpeakerRemote),
          tracksSubscribed(dominantSpeakerRemote, 1)
        ]);

        const [dominantSpeakerVideoTrack, passiveSpeakerVideoTrack] = await Promise.all([1, 2].map(() =>
          createLocalVideoTrack(smallVideoConstraints)));

        // The Dominant Speaker and Passive Speaker publish their VideoTracks. The
        // Subscriber waits until it has subscribed to them.
        await Promise.all([
          dominantSpeakerLocal.publishTrack(dominantSpeakerVideoTrack, { priority: dominantSpeakerPublishPriority }),
          passiveSpeakerLocal.publishTrack(passiveSpeakerVideoTrack, { priority: passiveSpeakerPublishPriority }),
          tracksSubscribed(dominantSpeakerRemote, 2),
          tracksSubscribed(passiveSpeakerRemote, 1)
        ]);

        const dominantSpeakerRemoteVideoTrack = [...dominantSpeakerRemote.videoTracks.values()][0].track;
        const passiveSpeakerRemoteVideoTrack = [...passiveSpeakerRemote.videoTracks.values()][0].track;

        const switchedParticipants = {
          dominant: {
            off: { participant: dominantSpeakerRemote, remoteVideoTrack: dominantSpeakerRemoteVideoTrack },
            on: { participant: passiveSpeakerRemote, remoteVideoTrack: passiveSpeakerRemoteVideoTrack }
          },
          passive: {
            off: { participant: passiveSpeakerRemote, remoteVideoTrack: passiveSpeakerRemoteVideoTrack },
            on: { participant: dominantSpeakerRemote, remoteVideoTrack: dominantSpeakerRemoteVideoTrack }
          }
        };

        // Since the initial .maxTracks set by the Subscriber is 1, it makes sure the
        // appropriate VideoTrack is switched off.
        const switched1 = switchedParticipants[getSwitchOffParticipant(bandwidthProfile.video.dominantSpeakerPriority)];
        await Promise.all([
          trackSwitchedOn(switched1.on.remoteVideoTrack),
          trackSwitchedOff(switched1.off.remoteVideoTrack)
        ]);

        switched1.off.participant.videoTracks.forEach(({ track }) => {
          assert.equal(track.isSwitchedOff, true);
        });

        switched1.on.participant.videoTracks.forEach(({ track }) => {
          assert.equal(track.isSwitchedOff, false);
        });

        // The Subscriber updates its BandwidthProfileOptions.
        subscriberLocal.setBandwidthProfile({
          video: {
            dominantSpeakerPriority,
            maxTracks
          }
        });

        if (maxTracks > 1) {
          // Since the updated .maxTracks > 1, all VideoTracks should be switched on.
          await Promise.all([
            trackSwitchedOn(dominantSpeakerRemoteVideoTrack),
            trackSwitchedOn(passiveSpeakerRemoteVideoTrack)
          ]);

          dominantSpeakerRemote.videoTracks.forEach(({ track }) => {
            assert.equal(track.isSwitchedOff, false);
          });

          passiveSpeakerRemote.videoTracks.forEach(({ track }) => {
            assert.equal(track.isSwitchedOff, false);
          });
        } else {
          // The Subscriber makes sure that the appropriate VideoTracks are switched
          // off based on the new .dominantSpeakerPriority value.
          const switched2 = switchedParticipants[expectedSwitchOffParticipant];
          await Promise.all([
            trackSwitchedOn(switched2.on.remoteVideoTrack),
            trackSwitchedOff(switched2.off.remoteVideoTrack)
          ]);

          switched2.off.participant.videoTracks.forEach(({ track }) => {
            assert.equal(track.isSwitchedOff, true);
          });

          switched2.on.participant.videoTracks.forEach(({ track }) => {
            assert.equal(track.isSwitchedOff, false);
          });
        }

        // Clean-up.
        [dominantSpeakerRoom, passiveSpeakerRoom, subscriberRoom].forEach(room => {
          if (room) {
            room.disconnect();
          }
        });
        return completeRoom(sid);
      });
    });
  });

  describe('#setParameters', () => {
    const initialEncodingParameters = {
      maxAudioBitrate: 20000,
      maxVideoBitrate: 40000
    };

    combinationContext([
      [
        // eslint-disable-next-line no-undefined
        [undefined, null, 25000, 0],
        x => `when .maxAudioBitrate is ${typeof x === 'undefined' ? 'absent' : x}`
      ],
      [
        // eslint-disable-next-line no-undefined
        [undefined, null, 45000, 0],
        x => `when .maxVideoBitrate is ${typeof x === 'undefined' ? 'absent' : x}`
      ]
    ], ([maxAudioBitrate, maxVideoBitrate]) => {
      const encodingParameters = [
        ['maxAudioBitrate', maxAudioBitrate],
        ['maxVideoBitrate', maxVideoBitrate]
      ].reduce((params, [prop, value]) => {
        if (typeof value !== 'undefined') {
          params[prop] = value;
        }
        return params;
      }, {});

      const maxBitrates = {
        audio: encodingParameters.maxAudioBitrate,
        video: encodingParameters.maxVideoBitrate
      };

      let peerConnections;
      let remoteDescriptions;
      let sid;
      let senders;
      let thisRoom;
      let thoseRooms;

      before(async () => {
        sid = await createRoom(randomName(), defaults.topology);
        const options = Object.assign({
          audio: true,
          name: sid,
          video: smallVideoConstraints
        }, initialEncodingParameters, defaults);
        const token = getToken(randomName());
        thisRoom = await connect(token, options);

        const thoseOptions = Object.assign({ name: options.name, tracks: [] }, defaults);
        const thoseTokens = [randomName(), randomName()].map(getToken);
        thoseRooms = await Promise.all(thoseTokens.map(token => connect(token, thoseOptions)));

        await participantsConnected(thisRoom, thoseRooms.length);
        // NOTE(mroberts): We're waiting on these events because they should
        // indicate that one or more RTCPeerConnections is established.
        await Promise.all(thoseRooms.map(thatRoom => {
          const thisParticipant = thatRoom.participants.get(thisRoom.localParticipant.sid);
          return tracksSubscribed(thisParticipant, thisRoom.localParticipant.tracks.size);
        }));
        peerConnections = [...thisRoom._signaling._peerConnectionManager._peerConnections.values()].map(pcv2 => pcv2._peerConnection);
        thisRoom.localParticipant.setParameters(encodingParameters);

        if (isRTCRtpSenderParamsSupported) {
          // NOTE(mmalavalli): If applying bandwidth constraints using RTCRtpSender.setParameters(),
          // which is an asynchronous operation, wait for a little while until the changes are applied.
          await new Promise(resolve => setTimeout(resolve, 5000));
          senders = flatMap(peerConnections, pc => pc.getSenders().filter(sender => sender.track));
          return;
        }

        function getRemoteDescription(pc) {
          return Object.keys(encodingParameters).length > 0
            ? new Promise(resolve => {
              const pcSetRemoteDescription = pc.setRemoteDescription;
              pc.setRemoteDescription = function setRemoteDescription(description) {
                resolve(description);
                pc.setRemoteDescription = pcSetRemoteDescription;
                return pcSetRemoteDescription.call(this, description);
              };
            })
            : Promise.resolve(pc.remoteDescription);
        }

        remoteDescriptions = await Promise.all(peerConnections.map(getRemoteDescription));
      });

      ['audio', 'video'].forEach(kind => {
        const action = typeof maxBitrates[kind] === 'undefined'
          ? 'preserve'
          : maxBitrates[kind]
            ? 'set'
            : 'remove';
        const newOrExisting = maxBitrates[kind]
          ? 'new'
          : 'existing';

        it(`should ${action} the ${newOrExisting} .max${capitalize(kind)}Bitrate`, () => {
          if (isRTCRtpSenderParamsSupported) {
            senders.filter(({ track }) => track.kind === kind).forEach(sender => {
              const { encodings } = sender.getParameters();
              if (action === 'preserve') {
                encodings.forEach(({ maxBitrate }) => assert.equal(maxBitrate, initialEncodingParameters[`max${capitalize(kind)}Bitrate`]));
              } else if (action === 'set') {
                encodings.forEach(({ maxBitrate }) => assert.equal(maxBitrate, maxBitrates[kind]));
              } else {
                encodings.forEach(encoding => assert.equal('maxBitrate' in encoding, false));
              }
            });
            return;
          }

          flatMap(remoteDescriptions, description => {
            return getMediaSections(description.sdp, kind, '(recvonly|sendrecv)');
          }).forEach(section => {
            const modifier = isFirefox
              ? 'TIAS'
              : 'AS';

            let maxBitrate = action === 'preserve'
              ? initialEncodingParameters[`max${capitalize(kind)}Bitrate`]
              : maxBitrates[kind];

            maxBitrate = maxBitrate
              ? isFirefox
                ? maxBitrate
                : Math.round((maxBitrate + 16000) / 950)
              : null;

            const bLinePattern = maxBitrate
              ? new RegExp(`\r\nb=${modifier}:${maxBitrate}`)
              : /\r\nb=(AS|TIAS)/;

            assert(maxBitrate ? bLinePattern.test(section) : !bLinePattern.test(section));
          });
        });
      });

      after(() => {
        [thisRoom, ...thoseRooms].forEach(room => room && room.disconnect());
        return completeRoom(sid);
      });
    });
  });

  // NOTE (mmalavalli): This test ensures that the behavior described in
  // https://issues.corp.twilio.com/browse/JSDK-2212 is not observed.
  describe('JSDK-2212', () => {
    [
      ['disabled', 'disable'],
      ['enabled', 'enable'],
      ['stopped', 'stop']
    ].forEach(([event, action]) => {
      context(`when a LocalTrack is unpublished in a "${event}" event listener`, () => {
        context('when the listener is added to the LocalTrack before publishing it to the Room', () => {
          it('should not throw', async () => {
            let room;
            const track = await createLocalAudioTrack();
            if (event === 'enabled') {
              track.disable();
            }
            track.once(event, () => {
              room.localParticipant.unpublishTrack(track);
            });
            room = await connect(getToken('foo'), Object.assign({
              name: randomName(),
              tracks: [track]
            }, defaults));
            assert.doesNotThrow(() => track[action]());
          });
        });
      });
    });
  });

  (defaults.topology === 'peer-to-peer' ? describe.skip : describe)('JSDK-2534', () => {
    let localVideoTrackPublications;
    let localVideoTracks;
    let room;
    let sid;

    before(async () => {
      sid = await createRoom(randomName(), defaults.topology);
      localVideoTracks = await Promise.all([
        createLocalVideoTrack(smallVideoConstraints),
        createLocalVideoTrack(smallVideoConstraints)
      ]);

      // Step 1: Connect to a Room with a LocalAudioTrack.
      const options = Object.assign({ audio: true, fake: true, name: sid }, defaults);
      const token = getToken(randomName());
      room = await connect(token, options);

      // Step 2: Try to publish two LocalVideoTracks.
      // The bug is reproducible if this promise never resolves.
      localVideoTrackPublications = await Promise.all(localVideoTracks.map(track => room.localParticipant.publishTrack(track)));
    });

    it('should be fixed', () => {
      assert.equal(localVideoTrackPublications.length, localVideoTracks.length);
    });

    after(() => {
      if (Array.isArray(localVideoTracks)) {
        localVideoTracks.forEach(track => track.stop());
      }
      if (room) {
        room.disconnect();
      }
      return completeRoom(sid);
    });
  });

  describe('#publishTrack and #unpublishTrack, when called in rapid succession', () => {
    let error;
    let publication;

    before(async () => {
      const audioTrack = await createLocalAudioTrack();
      const name = randomName();
      let videoTrack;

      const rooms = await Promise.all([randomName(), randomName()].map(getToken).map(token => connect(token, Object.assign({
        name,
        tracks: [audioTrack]
      }, defaults))));

      await Promise.all(rooms.map(room => participantsConnected(room, 1)));

      try {
        for (let i = 0; i < 10; i++) {
          // eslint-disable-next-line no-await-in-loop
          videoTrack = videoTrack ? new LocalVideoTrack(videoTrack.mediaStreamTrack.clone()) : await createLocalVideoTrack();
          // eslint-disable-next-line no-await-in-loop
          publication = await rooms[0].localParticipant.publishTrack(videoTrack);
          rooms[0].localParticipant.unpublishTrack(videoTrack);
        }
      } catch (e) {
        error = e;
      }
    });

    it('should complete without any error', () => {
      assert(publication);
      assert(!error);
    });
  });
});<|MERGE_RESOLUTION|>--- conflicted
+++ resolved
@@ -33,11 +33,8 @@
 const {
   capitalize,
   combinationContext,
-<<<<<<< HEAD
   createSyntheticAudioStreamTrack,
   dominantSpeakerChanged,
-=======
->>>>>>> 5d99916b
   isRTCRtpSenderParamsSupported,
   participantsConnected,
   randomName,
