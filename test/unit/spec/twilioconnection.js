'use strict';

const assert = require('assert');
const sinon = require('sinon');
const fakeLog = require('../../lib/fakelog');
const { combinationContext } = require('../../lib/util');
const EventTarget = require('../../../lib/eventtarget');
const TwilioConnection = require('../../../lib/twilioconnection');
function FakeLog() {
  return fakeLog;
}

class FakeWebSocket extends EventTarget {

  constructor(arg) {
    super();
    this.readyState = FakeWebSocket.CONNECTING;
    this.url = arg;

    this.close = sinon.spy((code = 1000, reason) => {
      this.readyState = FakeWebSocket.CLOSED;
      this.dispatchEvent({ code, reason, type: 'close' });
    });

    this.open = sinon.spy(() => {
      this.readyState = FakeWebSocket.OPEN;
      this.dispatchEvent({ type: 'open' });
    });

    this.receiveMessage = data => this.dispatchEvent({
      data: JSON.stringify(data),
      type: 'message'
    });

    this.send = sinon.spy(() => {});
  }
}

['CONNECTING', 'OPEN', 'CLOSING', 'CLOSED'].forEach((readyState, i) => {
  FakeWebSocket[readyState] = i;
});

function makeTest(serverUrl, options, testOptions) {

  testOptions = testOptions || {};
  testOptions.eventObserver = testOptions.eventObserver || { emit: sinon.spy() };
  const test = testOptions || {};
  test.serverUrl = serverUrl || 'foo';
  test.options = Object.assign({
    Log: FakeLog,
    WebSocket: FakeWebSocket,
    eventObserver: testOptions.eventObserver
  }, options);

  if (testOptions.useFakeTimeout) {
    test.clock = sinon.useFakeTimers();
  }

  test.twilioConnection = new TwilioConnection(test.serverUrl, test.options);

  test.end = () => {
    if (test.clock) {
      test.clock.restore();
    }
  };

  return test;
}


describe('TwilioConnection', function() {
  let test;
  describe('constructor', () => {
    let eventObserver;
    let twilioConnection;

    before(() => {
<<<<<<< HEAD
      test = makeTest();
      twilioConnection = test.twilioConnection;
      eventObserver = test.eventObserver;
    });

    after(() => {
      twilioConnection.close();
      if (test) {
        test.end();
      }
=======
      eventObserver = { emit: sinon.spy() };
      twilioConnection = new TwilioConnection('foo', {
        Log: FakeLog,
        WebSocket: FakeWebSocket,
        eventObserver
      });
>>>>>>> aaf3c083
    });

    after(() => {
      twilioConnection.close();
    });

    it('should return an instance of TwilioConnection', () => {
      assert(twilioConnection instanceof TwilioConnection);
    });

    it('should set the .state to "early"', () => {
      assert.equal(twilioConnection.state, 'early');
    });

    it('should emit "event" on the EventObserver', () => {
      sinon.assert.calledWith(eventObserver.emit, 'event', { name: 'early' });
    });
  });

  describe('#close', () => {
    ['closed', 'connecting', 'early', 'open', ['wait', true], ['wait', false]].forEach(args => {
      const [state, keepAlive] = Array.isArray(args) ? args : [args];

      const expectedEvents = {
        closed: ['early', 'connecting', 'closed'],
        connecting: ['early', 'connecting', 'closed'],
        early: ['early', 'closed'],
        open: ['early', 'connecting', 'open'],
        wait: ['early', 'connecting', 'wait', 'closed']
      }[state];

      context(`when the TwilioConnection's .state is "${state}"${state === 'wait' ? ` with keepAlive = ${keepAlive}` : ''}`, () => {
        let closeEventError;
        let eventObserver;
        let twilioConnection;

        before(() => {
<<<<<<< HEAD
          test = makeTest();
          twilioConnection = test.twilioConnection;
          eventObserver = test.eventObserver;
=======
          eventObserver = { emit: sinon.spy() };

          twilioConnection = new TwilioConnection('foo', {
            Log: FakeLog,
            WebSocket: FakeWebSocket,
            eventObserver
          });

>>>>>>> aaf3c083
          if (state !== 'early') {
            twilioConnection._ws.open();
            twilioConnection._ws.send.resetHistory();
          }
<<<<<<< HEAD
=======

>>>>>>> aaf3c083
          if (state === 'closed') {
            twilioConnection.close();
            twilioConnection._ws.close.resetHistory();
          } else if (state === 'open') {
            twilioConnection._ws.receiveMessage({
              negotiatedTimeout: 100,
              type: 'welcome'
            });
          } else if (state === 'wait') {
            twilioConnection._ws.receiveMessage({
              keepAlive,
              retryAfter: 100,
              type: 'busy'
            });
            twilioConnection._ws.close.resetHistory();
          }

          assert.equal(twilioConnection.state, state);

          twilioConnection.on('close', error => {
            closeEventError = error;
          });
          twilioConnection.close();
        });

        after(() => {
          twilioConnection.close();
        });

        it('should set the TwilioConnection\'s .state to "closed"', () => {
          assert.equal(twilioConnection.state, 'closed');
        });

        it(`should emit "event" for each of the following states: ${expectedEvents.join(', ')}`, () => {
          expectedEvents.forEach(name => sinon.assert.calledWith(eventObserver.emit, 'event', { name }));
        });

        if (state === 'open') {
          it('should send a "bye" message using the underlying WebSocket', () => {
            sinon.assert.calledWith(twilioConnection._ws.send, JSON.stringify({ type: 'bye' }));
          });
        } else {
          it('should not send a "bye" message using the underlying WebSocket', () => {
            sinon.assert.notCalled(twilioConnection._ws.send);
          });
        }

        if (state === 'closed' || (state === 'wait' && !keepAlive)) {
          it('should not call .close on the underlying WebSocket', () => {
            sinon.assert.callCount(twilioConnection._ws.close, 0);
          });
        } else {
          it('should call .close on the underlying WebSocket', () => {
            sinon.assert.callCount(twilioConnection._ws.close, 1);
          });
        }

        if (state === 'closed') {
          it('should not emit "close" on the TwilioConnection', () => {
            assert.equal(typeof closeEventError, 'undefined');
          });
        } else {
          it('should emit "close" on the TwilioConnection with a null Error', () => {
            assert.equal(closeEventError, null);
          });
        }
      });
    });
  });

  describe('#sendMessage', () => {
    ['closed', 'connecting', 'early', 'open', ['wait', true], ['wait', false]].forEach(args => {
      const [state, keepAlive] = Array.isArray(args) ? args : [args];
      context(`when the TwilioConnection's .state is "${state}"${state === 'wait' ? ` with keepAlive = ${keepAlive}` : ''}`, () => {
        const body = { foo: 'bar' };
        let twilioConnection;

        before(() => {
<<<<<<< HEAD
          test = makeTest();
          twilioConnection = test.twilioConnection;
          twilioConnection._ws.send.resetHistory();
=======
          twilioConnection = new TwilioConnection('foo', {
            Log: FakeLog,
            WebSocket: FakeWebSocket,
            eventObserver: { emit: () => {} }
          });

          if (state !== 'early') {
            twilioConnection._ws.open();
            twilioConnection._ws.send.resetHistory();
          }
>>>>>>> aaf3c083

          if (state !== 'early') {
            twilioConnection._ws.open();
            twilioConnection._ws.send.resetHistory();
          }

          if (state === 'closed') {
            twilioConnection.close();
          } else if (state === 'open') {
            twilioConnection._ws.receiveMessage({
              negotiatedTimeout: 100,
              type: 'welcome'
            });
          } else if (state === 'wait') {
            twilioConnection._ws.receiveMessage({
              keepAlive,
              retryAfter: 100,
              type: 'busy'
            });
          }
          assert.equal(twilioConnection.state, state);
          twilioConnection.sendMessage(body);
        });

        after(() => {
          twilioConnection.close();
        });

        it({
          closed: 'should do nothing',
          connecting: 'should enqueue the given "msg" body',
          early: 'should enqueue the given "msg" body',
          open: 'should send a "msg" with the given body',
          wait: 'should enqueue the given "msg" body'
        }[state], {
          closed: () => {
            assert.equal(twilioConnection._messageQueue.length, 0);
            sinon.assert.callCount(twilioConnection._ws.send, 0);
          },
          connecting: () => {
            assert.deepEqual(twilioConnection._messageQueue[0], { body, type: 'msg' });
            sinon.assert.callCount(twilioConnection._ws.send, 0);
          },
          early: () => {
            assert.deepEqual(twilioConnection._messageQueue[0], { body, type: 'msg' });
            sinon.assert.callCount(twilioConnection._ws.send, 0);
          },
          open: () => {
            assert.equal(twilioConnection._messageQueue.length, 0);
            sinon.assert.calledWith(twilioConnection._ws.send, JSON.stringify({ body, type: 'msg' }));
          },
          wait: () => {
            assert.deepEqual(twilioConnection._messageQueue[0], { body, type: 'msg' });
            sinon.assert.callCount(twilioConnection._ws.send, 0);
          }
        }[state]);
      });
    });
  });

  describe('connect', () => {
    let origSetTimeout;
    let twilioConnection;
<<<<<<< HEAD
=======

>>>>>>> aaf3c083
    [{}, { helloBody: null }, { helloBody: 'bar' }].forEach(options => {
      options = Object.assign({
        maxConsecutiveFailedHellos: 3,
        maxConsecutiveMissedHeartbeats: 2,
        welcomeTimeout: 200,
<<<<<<< HEAD
      }, options);

      context(`when TwilioConnectionOptions.helloBody ${options.helloBody ? 'exists' : options.helloBody === null ? 'is null' : 'does not exist'}`, () => {
        beforeEach(() => {
          test = makeTest('foo', options, { useFakeTimeout: true });
          twilioConnection = test.twilioConnection;
        });

        afterEach(() => {
          twilioConnection.close();
          test.end();
        });

        context('when websocket fails to open in 15 seconds', () => {
          it('closes the socket if it fails to open in 15 seconds', () => {
            sinon.assert.callCount(twilioConnection._ws.close, 0);

            // simulate 10 seconds have passed
            test.clock.tick(10000);

            // it should not close the socket yet.
            sinon.assert.callCount(twilioConnection._ws.close, 0);

            // simulate 5 more seconds have passed
            test.clock.tick(5000);

            // now we expect socket to have closed.
            sinon.assert.callCount(twilioConnection._ws.close, 1);

            // transitions to closed state.
            assert.equal(twilioConnection.state, 'closed');
          });
        });

        context('when the underlying WebSocket is "open"', () => {
          beforeEach(() => {
            twilioConnection._ws.open();
          });

          it('should transition to "connecting" state and send a "hello" message with the requested heartbeat timeout', () => {
            assert.equal(twilioConnection.state, 'connecting');
            const hello = JSON.parse(twilioConnection._ws.send.args[0][0]);
            assert.equal(typeof hello.id, 'string');
            assert.equal(hello.timeout, twilioConnection._options.requestedHeartbeatTimeout);
            assert.equal(hello.type, 'hello');
            assert.equal(hello.version, 2);
            assert.equal('cookie' in hello, false);
            if (options.helloBody) {
              assert.equal(hello.body, options.helloBody);
            } else {
              assert.equal('body' in hello, false);
            }
          });

          context('when a "welcome" message is received within the "welcome" timeout', () => {
            const messagesToEnqueue = [{
              body: JSON.stringify({ foo: 'bar' }),
              type: 'msg'
            }, {
              body: JSON.stringify({ baz: 'zee' }),
              type: 'msg'
            }];

            const negotiatedTimeout = 100;
            let openEmitted;

            beforeEach(() => {
              messagesToEnqueue.forEach(message => {
                twilioConnection._messageQueue.push(message);
              });

              twilioConnection.once('open', () => {
                openEmitted = true;
              });

              twilioConnection._ws.receiveMessage({
                negotiatedTimeout,
                type: 'welcome'
=======
        Log: FakeLog,
        WebSocket: FakeWebSocket,
        eventObserver: { emit: () => {} }
      }, options);

      context(`when TwilioConnectionOptions.helloBody ${options.helloBody ? 'exists' : options.helloBody === null ? 'is null' : 'does not exist'}`, () => {
        beforeEach(() => {
          origSetTimeout = setTimeout;
          // eslint-disable-next-line
          setTimeout = sinon.spy((...args) => origSetTimeout.apply(null, args));
          twilioConnection = new TwilioConnection('foo', options);
        });

        afterEach(() => {
          // eslint-disable-next-line
          setTimeout = origSetTimeout;
          twilioConnection.close();
        });

        context('when the underlying WebSocket is "open"', () => {
          beforeEach(() => {
            twilioConnection._ws.open();
          });

          it('should transition to "connecting" state and send a "hello" message with the requested heartbeat timeout', () => {
            assert.equal(twilioConnection.state, 'connecting');
            const hello = JSON.parse(twilioConnection._ws.send.args[0][0]);
            assert.equal(typeof hello.id, 'string');
            assert.equal(hello.timeout, twilioConnection._options.requestedHeartbeatTimeout);
            assert.equal(hello.type, 'hello');
            assert.equal(hello.version, 2);
            assert.equal('cookie' in hello, false);
            if (options.helloBody) {
              assert.equal(hello.body, options.helloBody);
            } else {
              assert.equal('body' in hello, false);
            }
          });

          context('when a "welcome" message is received within the "welcome" timeout', () => {
            const messagesToEnqueue = [{
              body: JSON.stringify({ foo: 'bar' }),
              type: 'msg'
            }, {
              body: JSON.stringify({ baz: 'zee' }),
              type: 'msg'
            }];

            const negotiatedTimeout = 100;
            let openEmitted;

            beforeEach(() => {
              messagesToEnqueue.forEach(message => {
                twilioConnection._messageQueue.push(message);
              });

              twilioConnection.once('open', () => {
                openEmitted = true;
              });

              twilioConnection._ws.receiveMessage({
                negotiatedTimeout,
                type: 'welcome'
              });
            });

            it('should send any enqueued messages using the underlying WebSocket', () => {
              messagesToEnqueue.forEach(message => {
                sinon.assert.calledWith(twilioConnection._ws.send, JSON.stringify(message));
>>>>>>> aaf3c083
              });
              assert.equal(twilioConnection._messageQueue.length, 0);
            });

<<<<<<< HEAD
            it('should send any enqueued messages using the underlying WebSocket', () => {
              messagesToEnqueue.forEach(message => {
                sinon.assert.calledWith(twilioConnection._ws.send, JSON.stringify(message));
              });
              assert.equal(twilioConnection._messageQueue.length, 0);
            });

            it('should set the TwilioConnection\'s .state to "open"', () => {
              assert.equal(twilioConnection.state, 'open');
            });

            it('should emit "open" on the TwilioConnection', () => {
              assert(openEmitted);
            });

            context('when the TwilioConnection fails to receive any "heartbeat" messages', () => {
              let error;

              beforeEach(async () => {
                const errorPromise = new Promise(resolve => {
                  twilioConnection.once('close', resolve);
                });
                test.clock.tick(30000);
                error = await errorPromise;
              });

              it('should set the TwilioConnection\'s .state to "closed', () => {
                assert.equal(twilioConnection.state, 'closed');
              });

=======
            it('should set the TwilioConnection\'s .state to "open"', () => {
              assert.equal(twilioConnection.state, 'open');
            });

            it('should emit "open" on the TwilioConnection', () => {
              assert(openEmitted);
            });

            context('when the TwilioConnection fails to receive the allowed number of "heartbeat" messages', () => {
              let error;

              beforeEach(async () => {
                error = await new Promise(resolve => {
                  twilioConnection.once('close', error => {
                    assert.equal(twilioConnection.consecutiveHeartbeatsMissed,
                      twilioConnection._options.maxConsecutiveMissedHeartbeats);
                    resolve(error);
                  });
                });
              });

              it('should set the TwilioConnection\'s .state to "closed', () => {
                assert.equal(twilioConnection.state, 'closed');
              });

>>>>>>> aaf3c083
              it('should call .close on the underlying WebSocket', () => {
                sinon.assert.callCount(twilioConnection._ws.close, 1);
              });

              it('should emit "close" on the TwilioConnection with the appropriate Error', () => {
                assert(error instanceof Error);
                assert.equal(error.code, 3001);
              });
            });

            [
              { reason: 'foo', type: 'bad' },
              { type: 'heartbeat' },
              { body: { foo: 'bar' }, type: 'msg' }
            ].forEach(msg => {
              context(`when the TwilioConnection receives a "${msg.type}" message`, () => {
                let error;
                let message;
<<<<<<< HEAD
                let clearTimeoutSpy;
                let setTimeoutSpy;
=======
>>>>>>> aaf3c083

                beforeEach(() => {
                  twilioConnection.once('error', err => {
                    error = err;
                  });
                  twilioConnection.once('message', msg => {
                    message = msg;
                  });
                  twilioConnection._consecutiveHeartbeatsMissed = 1;
<<<<<<< HEAD
                  clearTimeoutSpy = sinon.spy(test.clock, 'clearTimeout');
                  setTimeoutSpy = sinon.spy(test.clock, 'setTimeout');
                  sinon.assert.callCount(clearTimeoutSpy, 0);
                  sinon.assert.callCount(setTimeoutSpy, 0);
                  twilioConnection._ws.receiveMessage(msg);
                });
                afterEach(() => test.end());

                it('should reset the heartbeat timer', () => {
                  sinon.assert.callCount(clearTimeoutSpy, 1);
                  sinon.assert.callCount(setTimeoutSpy, 1);
                });
=======
                  twilioConnection._ws.receiveMessage(msg);
                });
>>>>>>> aaf3c083

                it({
                  bad: 'should emit "error" on the TwilioConnection',
                  heartbeat: 'should reset the missed heartbeat messages count',
                  msg: 'should emit "message" on the TwilioConnection'
                }[msg.type], {
                  bad: () => {
                    assert(error instanceof Error);
                    assert.equal(error.message, msg.reason);
                  },
                  heartbeat: () => {
<<<<<<< HEAD
                    // should not emit the message or error
                    assert.equal(message, undefined);
                    assert.equal(error, undefined);
=======
                    assert.equal(twilioConnection.consecutiveHeartbeatsMissed, 0);
>>>>>>> aaf3c083
                  },
                  msg: () => {
                    assert.deepEqual(message, msg.body);
                  }
                }[msg.type]);
              });
            });
          });

          context('when a "bad" message is received while waiting for the "welcome" message', () => {
            let error;

            beforeEach(async () => {
              const promise = new Promise(resolve => {
                twilioConnection.once('close', resolve);
              });
              twilioConnection._ws.receiveMessage({
                reason: 'foo',
                type: 'bad'
              });
<<<<<<< HEAD
              test.clock.tick(30000);
=======
>>>>>>> aaf3c083
              error = await promise;
            });
            afterEach(() => test.end());

            it('should set the TwilioConnection\'s .state to "closed"', () => {
              assert.equal(twilioConnection.state, 'closed');
            });

            it('should call .close on the underlying WebSocket', () => {
              sinon.assert.callCount(twilioConnection._ws.close, 1);
            });

            it('should emit "close" on the TwilioConnection with the appropriate Error', () => {
              assert(error instanceof Error);
              assert.equal(error.code, 3002);
            });
          });

          context('when a "busy" message is received while waiting for the "welcome" message', () => {
            combinationContext([
              [
                [true, false],
                x => `.keepAlive = ${x}`
              ],
              [
                [100, -1],
                x => `.retryAfter ${x < 0 ? '<' : '>='} 0`
              ],
              [
                ['foo', undefined],
                x => `.cookie ${x ? 'exists' : 'does not exist'}`
              ]
            ], ([keepAlive, retryAfter, cookie]) => {
              let changedState;
              let error;
              let waitArgs;
              let wsCloseCallCount;
<<<<<<< HEAD
              let setTimeoutSpy;
=======
>>>>>>> aaf3c083

              beforeEach(async () => {
                twilioConnection.once('wait', (...args) => {
                  waitArgs = args;
                  wsCloseCallCount = twilioConnection._ws.close.callCount;
                });
                const stateChanged = new Promise(resolve => {
                  twilioConnection.once('stateChanged', (...args) => resolve(args));
                });

                // Clear the call to setTimeout for welcome timeout.
<<<<<<< HEAD
                setTimeoutSpy = sinon.spy(test.clock, 'setTimeout');
=======
                setTimeout.resetHistory();
>>>>>>> aaf3c083

                twilioConnection._ws.receiveMessage(Object.assign(cookie ? { cookie } : {}, {
                  keepAlive,
                  retryAfter,
                  type: 'busy'
                }));

<<<<<<< HEAD
                test.clock.tick(1);
=======
>>>>>>> aaf3c083
                [changedState, error] = await stateChanged;
              });

              if (retryAfter < 0) {
                it('should set the TwilioConnection\'s .state to "closed"', () => {
                  assert.equal(twilioConnection.state, 'closed');
                });

                it('should not call setTimeout', () => {
<<<<<<< HEAD
                  sinon.assert.notCalled(setTimeoutSpy);
=======
                  sinon.assert.notCalled(setTimeout);
>>>>>>> aaf3c083
                });

                it('should call .close on the underlying WebSocket', () => {
                  sinon.assert.callCount(twilioConnection._ws.close, 1);
                });

                it('should emit "close" on the TwilioConnection with the appropriate Error', () => {
                  assert(error instanceof Error);
                  assert.equal(error.code, 3006);
                });
              } else {
                it('should set the TwilioConnection\'s .state to "wait"', () => {
                  assert.deepEqual(waitArgs, [keepAlive, retryAfter]);
                });

                it('should call setTimeout with the retryAfter value', () => {
<<<<<<< HEAD
                  assert.equal(setTimeoutSpy.args[0][1], retryAfter);
=======
                  assert.equal(setTimeout.args[0][1], retryAfter);
>>>>>>> aaf3c083
                });

                it(`should ${keepAlive ? 'not ' : ''}call .close on the underlying WebSocket`, () => {
                  assert.equal(wsCloseCallCount, keepAlive ? 0 : 1);
                });

                if (keepAlive) {
                  it(`should eventually transition to "connecting" state and send a "hello" message with the requested heartbeat timeout${cookie ? ' and the cookie' : ''}`, async () => {
<<<<<<< HEAD
                    const changedStatePromise = new Promise(resolve => twilioConnection.once('stateChanged', resolve));
                    test.clock.tick(retryAfter + 1);
                    changedState = await changedStatePromise;
=======
                    changedState = await new Promise(resolve => twilioConnection.once('stateChanged', resolve));
>>>>>>> aaf3c083
                    assert.equal(changedState, 'connecting');
                    assert.equal(twilioConnection.state, 'connecting');
                    const hello = JSON.parse(twilioConnection._ws.send.args[1][0]);
                    assert.equal(typeof hello.id, 'string');
                    assert.equal(hello.timeout, twilioConnection._options.requestedHeartbeatTimeout);
                    assert.equal(hello.type, 'hello');
                    assert.equal(hello.version, 2);
                    if (cookie) {
                      assert.equal(hello.cookie, cookie);
                    } else {
                      assert(!('cookie' in hello));
                    }
                    if (options.helloBody) {
                      assert.equal(hello.body, options.helloBody);
                    } else {
                      assert.equal('body' in hello, false);
                    }
                  });
                } else {
                  context('should eventually transition to "early" state and when a new WebSocket is opened', () => {
                    beforeEach(async () => {
<<<<<<< HEAD
                      const changedStatePromise = new Promise(resolve => twilioConnection.once('stateChanged', resolve));
                      test.clock.tick(retryAfter + 1);
                      changedState = await changedStatePromise;
=======
                      changedState = await new Promise(resolve => twilioConnection.once('stateChanged', resolve));
>>>>>>> aaf3c083
                      assert.equal(changedState, 'early');
                      assert.equal(twilioConnection.state, 'early');
                      const stateChanged = new Promise(resolve => twilioConnection.once('stateChanged', resolve));
                      twilioConnection._ws.open();
<<<<<<< HEAD
                      test.clock.tick(1);
=======
>>>>>>> aaf3c083
                      changedState = await stateChanged;
                    });

                    it(`should eventually transition to "connecting" state and send a "hello" message with the requested heartbeat timeout${cookie ? ' and the cookie' : ''}`, () => {
                      assert.equal(changedState, 'connecting');
                      assert.equal(twilioConnection.state, 'connecting');
                      const hello = JSON.parse(twilioConnection._ws.send.args[0][0]);
                      assert.equal(typeof hello.id, 'string');
                      assert.equal(hello.timeout, twilioConnection._options.requestedHeartbeatTimeout);
                      assert.equal(hello.type, 'hello');
                      assert.equal(hello.version, 2);
                      if (cookie) {
                        assert.equal(hello.cookie, cookie);
                      } else {
                        assert(!('cookie' in hello));
                      }
                      if (options.helloBody) {
                        assert.equal(hello.body, options.helloBody);
                      } else {
                        assert.equal('body' in hello, false);
                      }
                    });
                  });
                }
              }
            });
          });

          context('when a "welcome" message is not received within the "welcome" timeout', () => {
            context('when all handshake attempts fail', () => {
              let error;

              beforeEach(async () => {
<<<<<<< HEAD
                const closePromise = new Promise(resolve => {
                  twilioConnection.once('close', resolve);
                });
                test.clock.tick(40000);
                error = await closePromise;
=======
                error = await new Promise(resolve => {
                  twilioConnection.once('close', resolve);
                });
>>>>>>> aaf3c083
              });

              it('should set the TwilioConnection\'s .state to "closed', () => {
                assert.equal(twilioConnection.state, 'closed');
              });

              it('should call .close on the underlying WebSocket', () => {
                sinon.assert.callCount(twilioConnection._ws.close, 1);
              });

              it('should emit "close" on the TwilioConnection with the appropriate Error', () => {
                assert(error instanceof Error);
                assert.equal(error.code, 3000);
              });
            });

            context('when one of the subsequent handshake attempts result in a "welcome" message', () => {
              const messagesToEnqueue = [{
                body: JSON.stringify({ foo: 'bar' }),
                type: 'msg'
              }, {
                body: JSON.stringify({ baz: 'zee' }),
                type: 'msg'
              }];
<<<<<<< HEAD

              beforeEach(async () => {
                messagesToEnqueue.forEach(message => {
                  twilioConnection._messageQueue.push(message);
                });

                const { maxConsecutiveFailedHellos, welcomeTimeout } = options;
                const openPromise = new Promise(resolve => twilioConnection.once('open', resolve));

                test.clock.tick((maxConsecutiveFailedHellos - 1) * welcomeTimeout);

                twilioConnection._ws.receiveMessage({
                  negotiatedTimeout: welcomeTimeout,
                  type: 'welcome'
                });

                test.clock.tick(1);
                await openPromise;
              });

              it('should send any enqueued messages using the underlying WebSocket', () => {
                messagesToEnqueue.forEach(message => {
                  sinon.assert.calledWith(twilioConnection._ws.send, JSON.stringify(message));
                });
                assert.equal(twilioConnection._messageQueue.length, 0);
              });

=======

              beforeEach(() => {
                messagesToEnqueue.forEach(message => {
                  twilioConnection._messageQueue.push(message);
                });

                const { maxConsecutiveFailedHellos, welcomeTimeout } = options;
                setTimeout(() => {
                  twilioConnection._ws.receiveMessage({
                    negotiatedTimeout: welcomeTimeout,
                    type: 'welcome'
                  });
                }, (maxConsecutiveFailedHellos - 1) * welcomeTimeout);

                return new Promise(resolve => twilioConnection.once('open', resolve));
              });

              it('should send any enqueued messages using the underlying WebSocket', () => {
                messagesToEnqueue.forEach(message => {
                  sinon.assert.calledWith(twilioConnection._ws.send, JSON.stringify(message));
                });
                assert.equal(twilioConnection._messageQueue.length, 0);
              });

>>>>>>> aaf3c083
              it('should set the TwilioConnection\'s .state to "open"', () => {
                assert.equal(twilioConnection.state, 'open');
              });
            });
          });
        });
      });
    });
  });
});<|MERGE_RESOLUTION|>--- conflicted
+++ resolved
@@ -75,7 +75,6 @@
     let twilioConnection;
 
     before(() => {
-<<<<<<< HEAD
       test = makeTest();
       twilioConnection = test.twilioConnection;
       eventObserver = test.eventObserver;
@@ -86,18 +85,6 @@
       if (test) {
         test.end();
       }
-=======
-      eventObserver = { emit: sinon.spy() };
-      twilioConnection = new TwilioConnection('foo', {
-        Log: FakeLog,
-        WebSocket: FakeWebSocket,
-        eventObserver
-      });
->>>>>>> aaf3c083
-    });
-
-    after(() => {
-      twilioConnection.close();
     });
 
     it('should return an instance of TwilioConnection', () => {
@@ -131,28 +118,13 @@
         let twilioConnection;
 
         before(() => {
-<<<<<<< HEAD
           test = makeTest();
           twilioConnection = test.twilioConnection;
           eventObserver = test.eventObserver;
-=======
-          eventObserver = { emit: sinon.spy() };
-
-          twilioConnection = new TwilioConnection('foo', {
-            Log: FakeLog,
-            WebSocket: FakeWebSocket,
-            eventObserver
-          });
-
->>>>>>> aaf3c083
           if (state !== 'early') {
             twilioConnection._ws.open();
             twilioConnection._ws.send.resetHistory();
           }
-<<<<<<< HEAD
-=======
-
->>>>>>> aaf3c083
           if (state === 'closed') {
             twilioConnection.close();
             twilioConnection._ws.close.resetHistory();
@@ -231,22 +203,9 @@
         let twilioConnection;
 
         before(() => {
-<<<<<<< HEAD
           test = makeTest();
           twilioConnection = test.twilioConnection;
           twilioConnection._ws.send.resetHistory();
-=======
-          twilioConnection = new TwilioConnection('foo', {
-            Log: FakeLog,
-            WebSocket: FakeWebSocket,
-            eventObserver: { emit: () => {} }
-          });
-
-          if (state !== 'early') {
-            twilioConnection._ws.open();
-            twilioConnection._ws.send.resetHistory();
-          }
->>>>>>> aaf3c083
 
           if (state !== 'early') {
             twilioConnection._ws.open();
@@ -308,18 +267,12 @@
   });
 
   describe('connect', () => {
-    let origSetTimeout;
     let twilioConnection;
-<<<<<<< HEAD
-=======
-
->>>>>>> aaf3c083
     [{}, { helloBody: null }, { helloBody: 'bar' }].forEach(options => {
       options = Object.assign({
         maxConsecutiveFailedHellos: 3,
         maxConsecutiveMissedHeartbeats: 2,
         welcomeTimeout: 200,
-<<<<<<< HEAD
       }, options);
 
       context(`when TwilioConnectionOptions.helloBody ${options.helloBody ? 'exists' : options.helloBody === null ? 'is null' : 'does not exist'}`, () => {
@@ -398,85 +351,13 @@
               twilioConnection._ws.receiveMessage({
                 negotiatedTimeout,
                 type: 'welcome'
-=======
-        Log: FakeLog,
-        WebSocket: FakeWebSocket,
-        eventObserver: { emit: () => {} }
-      }, options);
-
-      context(`when TwilioConnectionOptions.helloBody ${options.helloBody ? 'exists' : options.helloBody === null ? 'is null' : 'does not exist'}`, () => {
-        beforeEach(() => {
-          origSetTimeout = setTimeout;
-          // eslint-disable-next-line
-          setTimeout = sinon.spy((...args) => origSetTimeout.apply(null, args));
-          twilioConnection = new TwilioConnection('foo', options);
-        });
-
-        afterEach(() => {
-          // eslint-disable-next-line
-          setTimeout = origSetTimeout;
-          twilioConnection.close();
-        });
-
-        context('when the underlying WebSocket is "open"', () => {
-          beforeEach(() => {
-            twilioConnection._ws.open();
-          });
-
-          it('should transition to "connecting" state and send a "hello" message with the requested heartbeat timeout', () => {
-            assert.equal(twilioConnection.state, 'connecting');
-            const hello = JSON.parse(twilioConnection._ws.send.args[0][0]);
-            assert.equal(typeof hello.id, 'string');
-            assert.equal(hello.timeout, twilioConnection._options.requestedHeartbeatTimeout);
-            assert.equal(hello.type, 'hello');
-            assert.equal(hello.version, 2);
-            assert.equal('cookie' in hello, false);
-            if (options.helloBody) {
-              assert.equal(hello.body, options.helloBody);
-            } else {
-              assert.equal('body' in hello, false);
-            }
-          });
-
-          context('when a "welcome" message is received within the "welcome" timeout', () => {
-            const messagesToEnqueue = [{
-              body: JSON.stringify({ foo: 'bar' }),
-              type: 'msg'
-            }, {
-              body: JSON.stringify({ baz: 'zee' }),
-              type: 'msg'
-            }];
-
-            const negotiatedTimeout = 100;
-            let openEmitted;
-
-            beforeEach(() => {
-              messagesToEnqueue.forEach(message => {
-                twilioConnection._messageQueue.push(message);
-              });
-
-              twilioConnection.once('open', () => {
-                openEmitted = true;
-              });
-
-              twilioConnection._ws.receiveMessage({
-                negotiatedTimeout,
-                type: 'welcome'
-              });
+              });
+              assert.equal(twilioConnection._messageQueue.length, 0);
             });
 
             it('should send any enqueued messages using the underlying WebSocket', () => {
               messagesToEnqueue.forEach(message => {
                 sinon.assert.calledWith(twilioConnection._ws.send, JSON.stringify(message));
->>>>>>> aaf3c083
-              });
-              assert.equal(twilioConnection._messageQueue.length, 0);
-            });
-
-<<<<<<< HEAD
-            it('should send any enqueued messages using the underlying WebSocket', () => {
-              messagesToEnqueue.forEach(message => {
-                sinon.assert.calledWith(twilioConnection._ws.send, JSON.stringify(message));
               });
               assert.equal(twilioConnection._messageQueue.length, 0);
             });
@@ -504,33 +385,6 @@
                 assert.equal(twilioConnection.state, 'closed');
               });
 
-=======
-            it('should set the TwilioConnection\'s .state to "open"', () => {
-              assert.equal(twilioConnection.state, 'open');
-            });
-
-            it('should emit "open" on the TwilioConnection', () => {
-              assert(openEmitted);
-            });
-
-            context('when the TwilioConnection fails to receive the allowed number of "heartbeat" messages', () => {
-              let error;
-
-              beforeEach(async () => {
-                error = await new Promise(resolve => {
-                  twilioConnection.once('close', error => {
-                    assert.equal(twilioConnection.consecutiveHeartbeatsMissed,
-                      twilioConnection._options.maxConsecutiveMissedHeartbeats);
-                    resolve(error);
-                  });
-                });
-              });
-
-              it('should set the TwilioConnection\'s .state to "closed', () => {
-                assert.equal(twilioConnection.state, 'closed');
-              });
-
->>>>>>> aaf3c083
               it('should call .close on the underlying WebSocket', () => {
                 sinon.assert.callCount(twilioConnection._ws.close, 1);
               });
@@ -549,11 +403,8 @@
               context(`when the TwilioConnection receives a "${msg.type}" message`, () => {
                 let error;
                 let message;
-<<<<<<< HEAD
                 let clearTimeoutSpy;
                 let setTimeoutSpy;
-=======
->>>>>>> aaf3c083
 
                 beforeEach(() => {
                   twilioConnection.once('error', err => {
@@ -563,7 +414,6 @@
                     message = msg;
                   });
                   twilioConnection._consecutiveHeartbeatsMissed = 1;
-<<<<<<< HEAD
                   clearTimeoutSpy = sinon.spy(test.clock, 'clearTimeout');
                   setTimeoutSpy = sinon.spy(test.clock, 'setTimeout');
                   sinon.assert.callCount(clearTimeoutSpy, 0);
@@ -576,10 +426,6 @@
                   sinon.assert.callCount(clearTimeoutSpy, 1);
                   sinon.assert.callCount(setTimeoutSpy, 1);
                 });
-=======
-                  twilioConnection._ws.receiveMessage(msg);
-                });
->>>>>>> aaf3c083
 
                 it({
                   bad: 'should emit "error" on the TwilioConnection',
@@ -591,13 +437,9 @@
                     assert.equal(error.message, msg.reason);
                   },
                   heartbeat: () => {
-<<<<<<< HEAD
                     // should not emit the message or error
                     assert.equal(message, undefined);
                     assert.equal(error, undefined);
-=======
-                    assert.equal(twilioConnection.consecutiveHeartbeatsMissed, 0);
->>>>>>> aaf3c083
                   },
                   msg: () => {
                     assert.deepEqual(message, msg.body);
@@ -618,10 +460,7 @@
                 reason: 'foo',
                 type: 'bad'
               });
-<<<<<<< HEAD
               test.clock.tick(30000);
-=======
->>>>>>> aaf3c083
               error = await promise;
             });
             afterEach(() => test.end());
@@ -659,10 +498,7 @@
               let error;
               let waitArgs;
               let wsCloseCallCount;
-<<<<<<< HEAD
               let setTimeoutSpy;
-=======
->>>>>>> aaf3c083
 
               beforeEach(async () => {
                 twilioConnection.once('wait', (...args) => {
@@ -674,11 +510,7 @@
                 });
 
                 // Clear the call to setTimeout for welcome timeout.
-<<<<<<< HEAD
                 setTimeoutSpy = sinon.spy(test.clock, 'setTimeout');
-=======
-                setTimeout.resetHistory();
->>>>>>> aaf3c083
 
                 twilioConnection._ws.receiveMessage(Object.assign(cookie ? { cookie } : {}, {
                   keepAlive,
@@ -686,10 +518,7 @@
                   type: 'busy'
                 }));
 
-<<<<<<< HEAD
                 test.clock.tick(1);
-=======
->>>>>>> aaf3c083
                 [changedState, error] = await stateChanged;
               });
 
@@ -699,11 +528,7 @@
                 });
 
                 it('should not call setTimeout', () => {
-<<<<<<< HEAD
                   sinon.assert.notCalled(setTimeoutSpy);
-=======
-                  sinon.assert.notCalled(setTimeout);
->>>>>>> aaf3c083
                 });
 
                 it('should call .close on the underlying WebSocket', () => {
@@ -720,11 +545,7 @@
                 });
 
                 it('should call setTimeout with the retryAfter value', () => {
-<<<<<<< HEAD
                   assert.equal(setTimeoutSpy.args[0][1], retryAfter);
-=======
-                  assert.equal(setTimeout.args[0][1], retryAfter);
->>>>>>> aaf3c083
                 });
 
                 it(`should ${keepAlive ? 'not ' : ''}call .close on the underlying WebSocket`, () => {
@@ -733,13 +554,9 @@
 
                 if (keepAlive) {
                   it(`should eventually transition to "connecting" state and send a "hello" message with the requested heartbeat timeout${cookie ? ' and the cookie' : ''}`, async () => {
-<<<<<<< HEAD
                     const changedStatePromise = new Promise(resolve => twilioConnection.once('stateChanged', resolve));
                     test.clock.tick(retryAfter + 1);
                     changedState = await changedStatePromise;
-=======
-                    changedState = await new Promise(resolve => twilioConnection.once('stateChanged', resolve));
->>>>>>> aaf3c083
                     assert.equal(changedState, 'connecting');
                     assert.equal(twilioConnection.state, 'connecting');
                     const hello = JSON.parse(twilioConnection._ws.send.args[1][0]);
@@ -761,21 +578,14 @@
                 } else {
                   context('should eventually transition to "early" state and when a new WebSocket is opened', () => {
                     beforeEach(async () => {
-<<<<<<< HEAD
                       const changedStatePromise = new Promise(resolve => twilioConnection.once('stateChanged', resolve));
                       test.clock.tick(retryAfter + 1);
                       changedState = await changedStatePromise;
-=======
-                      changedState = await new Promise(resolve => twilioConnection.once('stateChanged', resolve));
->>>>>>> aaf3c083
                       assert.equal(changedState, 'early');
                       assert.equal(twilioConnection.state, 'early');
                       const stateChanged = new Promise(resolve => twilioConnection.once('stateChanged', resolve));
                       twilioConnection._ws.open();
-<<<<<<< HEAD
                       test.clock.tick(1);
-=======
->>>>>>> aaf3c083
                       changedState = await stateChanged;
                     });
 
@@ -809,17 +619,11 @@
               let error;
 
               beforeEach(async () => {
-<<<<<<< HEAD
                 const closePromise = new Promise(resolve => {
                   twilioConnection.once('close', resolve);
                 });
                 test.clock.tick(40000);
                 error = await closePromise;
-=======
-                error = await new Promise(resolve => {
-                  twilioConnection.once('close', resolve);
-                });
->>>>>>> aaf3c083
               });
 
               it('should set the TwilioConnection\'s .state to "closed', () => {
@@ -844,7 +648,6 @@
                 body: JSON.stringify({ baz: 'zee' }),
                 type: 'msg'
               }];
-<<<<<<< HEAD
 
               beforeEach(async () => {
                 messagesToEnqueue.forEach(message => {
@@ -872,32 +675,6 @@
                 assert.equal(twilioConnection._messageQueue.length, 0);
               });
 
-=======
-
-              beforeEach(() => {
-                messagesToEnqueue.forEach(message => {
-                  twilioConnection._messageQueue.push(message);
-                });
-
-                const { maxConsecutiveFailedHellos, welcomeTimeout } = options;
-                setTimeout(() => {
-                  twilioConnection._ws.receiveMessage({
-                    negotiatedTimeout: welcomeTimeout,
-                    type: 'welcome'
-                  });
-                }, (maxConsecutiveFailedHellos - 1) * welcomeTimeout);
-
-                return new Promise(resolve => twilioConnection.once('open', resolve));
-              });
-
-              it('should send any enqueued messages using the underlying WebSocket', () => {
-                messagesToEnqueue.forEach(message => {
-                  sinon.assert.calledWith(twilioConnection._ws.send, JSON.stringify(message));
-                });
-                assert.equal(twilioConnection._messageQueue.length, 0);
-              });
-
->>>>>>> aaf3c083
               it('should set the TwilioConnection\'s .state to "open"', () => {
                 assert.equal(twilioConnection.state, 'open');
               });
