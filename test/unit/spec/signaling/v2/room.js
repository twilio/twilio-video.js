'use strict';

const assert = require('assert');
const { EventEmitter }  = require('events');
const { inherits } = require('util');
const sinon = require('sinon');

const { flatMap } = require('../../../../../lib/util');

const StatsReport = require('../../../../../lib/stats/statsreport');
const RoomV2 = require('../../../../../lib/signaling/v2/room');
const RealDominantSpeakerSignaling = require('../../../../../lib/signaling/v2/dominantspeakersignaling');

describe('RoomV2', () => {
  // RoomV2
  // ------

  describe('constructor', () => {
    it('sets .localParticipant', () => {
      const test = makeTest();
      assert.equal(
        test.localParticipant,
        test.room.localParticipant);
    });

    it('sets .name', () => {
      const test = makeTest();
      assert.equal(
        test.name,
        test.room.name);
    });

    it('sets .sid', () => {
      const test = makeTest();
      assert.equal(
        test.sid,
        test.room.sid);
    });

    it('sets the .state to "connected"', () => {
      const test = makeTest();
      assert.equal(
        'connected',
        test.room.state);
    });

    describe('.localParticipant', () => {
      it('should call .update on the LocalParticipant with the `published` payload before calling `connect`', () => {
        const localParticipant = makeLocalParticipant({ localTracks: [] });
        const methods = [];
        const participant = { sid: 'foo', identity: 'bar' };
        const published = { revision: 1, tracks: [] };
        localParticipant.update = sinon.spy(() => methods.push('update'));
        localParticipant.connect = sinon.spy(() => methods.push('connect'));
        makeTest({
          localParticipant,
          participant,
          published
        });
        assert.deepEqual(methods, ['update', 'connect']);
        sinon.assert.calledWith(localParticipant.update, published);
        sinon.assert.calledWith(localParticipant.connect, 'foo', 'bar');
      });
    });

    it('should periodically call .publishEvent on the underlying Transport', async () => {
      const test = makeTest({
        localTracks: [
          { id: '1', kind: 'audio' },
          { id: '2', kind: 'video' },
        ],
        statsPublishIntervalMs: 50
      });
      test.room._update({
        published: {
          revision: 1,
          tracks: [
            { id: '1', sid: 'MT1' },
            { id: '2', sid: 'MT2' }
          ]
        }
      });
      function wait(ms) {
        return new Promise(resolve => setTimeout(resolve, ms));
      }

      const reports = {
        bar: new StatsReport('bar', {
          localAudioTrackStats: [{ trackId: '1', trackSid: 'MT1' }],
          localVideoTrackStats: [{ trackId: '2', trackSid: 'MT2' }],
          remoteAudioTrackStats: [],
          remoteVideoTrackStats: []
        }),
        foo: new StatsReport('foo', {
          localAudioTrackStats: [{ trackId: '1', trackSid: 'MT1' }],
          localVideoTrackStats: [{ trackId: '2', trackSid: 'MT2' }],
          remoteAudioTrackStats: [],
          remoteVideoTrackStats: []
        })
      };

      const expectedArgs = [
        [
          'quality',
          'stats-report',
          {
            peerConnectionId: 'foo',
            audioTrackStats: reports.foo.remoteAudioTrackStats,
            localAudioTrackStats: reports.foo.localAudioTrackStats,
            localVideoTrackStats: reports.foo.localVideoTrackStats,
            videoTrackStats: reports.foo.remoteVideoTrackStats
          }
        ],
        [
          'quality',
          'active-ice-candidate-pair',
          {
            peerConnectionId: 'foo',
            baz: 'zee'
          }
        ],
        [
          'quality',
          'stats-report',
          {
            peerConnectionId: 'bar',
            audioTrackStats: reports.bar.remoteAudioTrackStats,
            localAudioTrackStats: reports.bar.localAudioTrackStats,
            localVideoTrackStats: reports.bar.localVideoTrackStats,
            videoTrackStats: reports.bar.remoteVideoTrackStats
          }
        ],
        [
          'quality',
          'active-ice-candidate-pair',
          {
            peerConnectionId: 'bar',
            zee: 'foo'
          }
        ]
      ];
      await wait(175);
      test.transport.publishEvent.args.slice(0, 4).forEach(([, name, payload], i) => {
        if (name === 'stats-report') {
          assert.deepEqual(payload, expectedArgs[i][2]);
          return;
        }
        assert.equal(payload.peerConnectionId, expectedArgs[i][2].peerConnectionId);
        const payloadProp = {
          foo: 'baz',
          bar: 'zee'
        }[expectedArgs[i][2].peerConnectionId];
        assert.equal(payload[payloadProp], expectedArgs[i][2][payloadProp]);
      });
    });

    context('.participants', () => {
      it('constructs a new ParticipantV2 for each Participant state', () => {
        const sid1 = makeParticipantSid();
        const sid2 = makeParticipantSid();
        const test = makeTest({
          participants: [
            { sid: sid1, tracks: [] },
            { sid: sid2, tracks: [] }
          ]
        });
        assert.equal(sid1, test.participantV2s[0].sid);
        assert.equal(sid2, test.participantV2s[1].sid);
      });

      it('adds the newly-constructed ParticipantV2s to the RoomV2\'s .participants Map', () => {
        const sid1 = makeParticipantSid();
        const sid2 = makeParticipantSid();
        const test = makeTest({
          participants: [
            { sid: sid1, tracks: [] },
            { sid: sid2, tracks: [] }
          ]
        });
        assert.equal(
          test.participantV2s[0],
          test.room.participants.get(sid1));
        assert.equal(
          test.participantV2s[1],
          test.room.participants.get(sid2));
      });

      it('calls .update with the Participants states on the newly-constructed RemoteParticipantV2s', () => {
        const sid1 = makeParticipantSid();
        const sid2 = makeParticipantSid();
        const test = makeTest({
          participants: [
            { sid: sid1, foo: 'bar', tracks: [] },
            { sid: sid2, baz: 'qux', tracks: [] }
          ]
        });
        assert.deepEqual(
          { sid: sid1, foo: 'bar', tracks: [] },
          test.participantV2s[0].update.args[0][0]);
        assert.deepEqual(
          { sid: sid2, baz: 'qux', tracks: [] },
          test.participantV2s[1].update.args[0][0]);
      });
    });

    context('.peer_connections', () => {
      it('calls .update with the .peer_connections on the PeerConnectionManager', () => {
        const test = makeTest({
          // eslint-disable-next-line camelcase
          peer_connections: { fizz: 'buzz' }
        });
        assert.deepEqual(
          { fizz: 'buzz' },
          test.peerConnectionManager.update.args[0][0]);
      });
    });

    context('PeerConnectionManager', () => {
      it('dequeues any enqueued "candidates" events', () => {
        const test = makeTest();
        assert(test.peerConnectionManager.dequeue.calledWith('candidates'));
      });

      it('dequeues any enqueued "description" events', () => {
        const test = makeTest();
        assert(test.peerConnectionManager.dequeue.calledWith('description'));
      });

      it('dequeues any enqueued "trackAdded" events', () => {
        const test = makeTest();
        assert(test.peerConnectionManager.dequeue.calledWith('trackAdded'));
      });

      context('before the getTrackTransceiver function passed to RemoteParticipantV2\'s is called with the MediaStreamTrack\'s ID', () => {
        it('calling getTrackTransceiver resolves to the MediaTrackSender', async () => {
          const id = makeId();
          const mediaStreamTrack = { id: id, kind: 'foo' };
          const trackReceiver = makeTrackReceiver(mediaStreamTrack);
          const peerConnectionManager = makePeerConnectionManager([], []);
          peerConnectionManager.getTrackReceivers = () => [trackReceiver];

          const test = makeTest({
            participants: [
              { sid: makeSid(), tracks: [] }
            ],
            peerConnectionManager: peerConnectionManager
          });

          const trackTransceiver = await test.participantV2s[0].getTrackTransceiver(id);
          assert.equal(mediaStreamTrack, trackTransceiver.track);
        });
      });
    });
  });

  // RoomSignaling
  // -------------

  describe('#connectParticipant, called when the ParticipantV2 was', () => {
    context('previously connected', () => {
      it('returns false', () => {
        const test = makeTest({
          participants: [
            { sid: makeSid(), tracks: [] }
          ]
        });
        assert.equal(
          false,
          test.room.connectParticipant(test.participantV2s[0]));
      });

      it('the ParticipantV2 remains in the RoomV2\'s .participants Map', () => {
        const test = makeTest({
          participants: [
            { sid: makeSid(), tracks: [] }
          ]
        });
        test.room.connectParticipant(test.participantV2s[0]);
        assert.equal(
          test.participantV2s[0],
          test.room.participants.get(test.participantV2s[0].sid));
      });

      it('does not emit the "participantConnected" event', () => {
        const test = makeTest({
          participants: [
            { sid: makeSid(), tracks: [] }
          ]
        });
        let participantConnected = false;
        test.room.once('participantConnected', () => { participantConnected = true; });
        test.room.connectParticipant(test.participantV2s[0]);
        assert(!participantConnected);
      });
    });

    context('not previously connected', () => {
      it('returns true', () => {
        const RemoteParticipantV2 = makeRemoteParticipantV2Constructor();
        const participant = new RemoteParticipantV2({ sid: makeSid() });
        const test = makeTest();
        assert.equal(
          true,
          test.room.connectParticipant(participant));
      });

      it('adds the ParticipantV2 to the RoomV2\'s .participants Map', () => {
        const RemoteParticipantV2 = makeRemoteParticipantV2Constructor();
        const participant = new RemoteParticipantV2({ sid: makeSid() });
        const test = makeTest();
        test.room.connectParticipant(participant);
        assert.equal(
          participant,
          test.room.participants.get(participant.sid));
      });

      it('emits the "participantConnected" event with the ParticipantV2', () => {
        const RemoteParticipantV2 = makeRemoteParticipantV2Constructor();
        const participant = new RemoteParticipantV2({ sid: makeSid() });
        const test = makeTest();
        let participantConnected;
        test.room.once('participantConnected', participant => { participantConnected = participant; });
        test.room.connectParticipant(participant);
        assert.equal(
          participant,
          participantConnected);
      });
    });
  });

  describe('#getStats', () => {
    it('only returns results for published Local- or Remote-Tracks', async () => {
      const test = makeTest({
        localTracks: [
          { id: '1', kind: 'audio' },
          { id: '2', kind: 'video' }
        ]
      });
      test.room._update({
        published: {
          revision: 1,
          tracks: [
            { id: '1', sid: 'MT1' },
            { id: '2', sid: 'MT2' }
          ]
        },
        subscribed: {
          revision: 1,
          tracks: [
            { id: '3', sid: 'MT3' },
            { id: '4', sid: 'MT4' }
          ]
        },
        participants: [
          {
            identity: 'alice',
            sid: 'PA1',
            state: 'connected',
            tracks: [
              { id: '3', kind: 'audio', sid: 'MT3' }
            ]
          },
          {
            identity: 'bob',
            sid: 'PA2',
            state: 'connected',
            tracks: [
              { id: '4', kind: 'video', sid: 'MT4' }
            ]
          }
        ]
      });

      const reports = await test.room.getStats();
      const localAudioTrackStats = [
        { trackId: '1', trackSid: 'MT1' }
      ];
      const localVideoTrackStats = [
        { trackId: '2', trackSid: 'MT2' }
      ];
      const remoteAudioTrackStats = [
        { trackId: '3', trackSid: 'MT3' }
      ];
      const remoteVideoTrackStats = [
        { trackId: '4', trackSid: 'MT4' }
      ];
      assert.deepEqual([...reports.values()], [
        {
          activeIceCandidatePair: { baz: 'zee' },
          localAudioTrackStats,
          localVideoTrackStats,
          remoteAudioTrackStats,
          remoteVideoTrackStats
        },
        {
          activeIceCandidatePair: { zee: 'foo' },
          localAudioTrackStats,
          localVideoTrackStats,
          remoteAudioTrackStats,
          remoteVideoTrackStats
        }
      ]);
    });
  });

  describe('#disconnect, called when the RoomV2 .state is', () => {
    context('"connected"', () => {
      it('returns true', () => {
        const test = makeTest();
        assert.equal(
          true,
          test.room.disconnect());
      });

      it('sets the .state to "disconnected"', () => {
        const test = makeTest();
        test.room.disconnect();
        assert.equal(
          'disconnected',
          test.room.state);
      });

      it('emits the "stateChanged" event with the new state "disconnected"', () => {
        const test = makeTest();
        let newState;
        test.room.once('stateChanged', state => { newState = state; });
        test.room.disconnect();
        assert.equal(
          'disconnected',
          newState);
      });

      it('calls .close on the PeerConnectionManager', () => {
        const test = makeTest();
        test.room.disconnect();
        assert(test.peerConnectionManager.close.calledOnce);
      });

      it('calls .disconnect on the Transport', () => {
        const test = makeTest();
        test.room.disconnect();
        assert(test.transport.disconnect.calledOnce);
      });

      it('does not call .disconnect on any connected ParticipantV2\'s', () => {
        const test = makeTest({
          participants: [
            { sid: makeSid(), tracks: [] },
            { sid: makeSid(), tracks: [] }
          ]
        });
        test.room.disconnect();
        test.participantV2s.forEach(participant => {
          assert(!participant.disconnect.calledOnce);
        });
      });

      it('does not remove any ParticipantV2\'s from the RoomV2\'s .participants Map', () => {
        const test = makeTest({
          participants: [
            { sid: makeSid(), tracks: [] },
            { sid: makeSid(), tracks: [] }
          ]
        });
        test.room.disconnect();
        test.participantV2s.forEach(participant => {
          assert.equal(
            participant,
            test.room.participants.get(participant.sid));
        });
      });

      it('does not emit any "participantDisconnected" events', () => {
        const test = makeTest({
          participants: [
            { sid: makeSid(), tracks: [] },
            { sid: makeSid(), tracks: [] }
          ]
        });
        let participantDisconnected;
        test.room.once('participantDisconnected', () => { participantDisconnected = true; });
        test.room.disconnect();
        assert(!participantDisconnected);
      });

      it('should stop the periodic calls to .publishEvent on the underlying Transport', async () => {
        let publishEventCallCount;
        const test = makeTest({ statsPublishIntervalMs: 50 });
        function wait(ms) {
          return new Promise(resolve => setTimeout(resolve, ms));
        }

        await wait(175);
        publishEventCallCount = test.transport.publishEvent.callCount;
        test.room.disconnect();

        await wait(100);
        sinon.assert.callCount(test.transport.publishEvent, publishEventCallCount);
      });
    });

    context('"disconnected"', () => {
      it('returns false', () => {
        const test = makeTest();
        test.room.disconnect();
        assert.equal(
          false,
          test.room.disconnect());
      });

      it('the .state remains "disconnected"', () => {
        const test = makeTest();
        test.room.disconnect();
        test.room.disconnect();
        assert.equal(
          'disconnected',
          test.room.state);
      });

      it('does not emit the "stateChanged" event', () => {
        const test = makeTest();
        test.room.disconnect();
        let stateChanged;
        test.room.once('stateChanged', () => { stateChanged = true; });
        test.room.disconnect();
        assert(!stateChanged);
      });

      it('does not call .disconnect on the Transport', () => {
        const test = makeTest();
        test.room.disconnect();
        test.room.disconnect();
        assert(!test.transport.disconnect.calledTwice);
      });

      it('does not call .disconnect on any connected ParticipantV2\'s', () => {
        const test = makeTest({
          participants: [
            { sid: makeSid(), tracks: [] },
            { sid: makeSid(), tracks: [] }
          ]
        });
        test.room.disconnect();
        test.room.disconnect();
        test.participantV2s.forEach(participant => {
          assert(!participant.disconnect.calledOnce);
        });
      });

      it('does not remove any ParticipantV2\'s from the RoomV2\'s .participants Map', () => {
        const test = makeTest({
          participants: [
            { sid: makeSid(), tracks: [] },
            { sid: makeSid(), tracks: [] }
          ]
        });
        test.room.disconnect();
        test.room.disconnect();
        test.participantV2s.forEach(participant => {
          assert.equal(
            participant,
            test.room.participants.get(participant.sid));
        });
      });

      it('does not emit any "participantDisconnected" events', () => {
        const test = makeTest({
          participants: [
            { sid: makeSid(), tracks: [] },
            { sid: makeSid(), tracks: [] }
          ]
        });
        test.room.disconnect();
        let participantDisconnected;
        test.room.once('participantDisconnected', () => { participantDisconnected = true; });
        test.room.disconnect();
        assert(!participantDisconnected);
      });
    });
  });

  describe('"participantDisconnected" event', () => {
    context('when a connected ParticipantV2 emits a "stateChanged" event with a new state "disconnected"', () => {
      it('removes the ParticipantV2 from the RoomV2\'s .participants Map', () => {
        const test = makeTest({
          participants: [
            { sid: makeSid(), tracks: [] }
          ]
        });
        test.participantV2s[0].emit('stateChanged', 'disconnected');
        assert(!test.room.participants.has(test.participantV2s[0].sid));
      });

      it('emits the "participantDisconnected" event with the ParticipantV2', () => {
        const test = makeTest({
          participants: [
            { sid: makeSid(), tracks: [] }
          ]
        });
        let participantDisconnected;
        test.room.once('participantDisconnected', participant => { participantDisconnected = participant; });
        test.participantV2s[0].emit('stateChanged', 'disconnected');
        assert.equal(
          test.participantV2s[0],
          participantDisconnected);
      });
    });
  });

  describe('LocalParticipantSignaling', () => {
    context('multiple Track events in the same tick', () => {
      context('two "trackAdded" events', () => {
        it('should call .setTrackSenders once on the underlying PeerConnectionManager with the corresponding MediaTrackSenders', async () => {
          const localTracks = [makeTrack(), makeTrack()];
          const test = makeTest({ localTracks });
          localTracks.forEach(track => test.localParticipant.emit('trackAdded', track));
          await new Promise(resolve => setTimeout(resolve));
          sinon.assert.callCount(test.peerConnectionManager.setTrackSenders, 1);
          assert.deepEqual(localTracks.map(track => track.trackTransceiver),
            test.peerConnectionManager.setTrackSenders.args[0][0]);
        });
      });
    });

    context('"trackAdded" event followed by "trackRemoved" event', () => {
      it('should call .setTrackSenders once on the underlying PeerConnectionManager with the corresponding MediaTrackSenders', async () => {
        const [track, addedTrack, removedTrack] = [makeTrack(), makeTrack(), makeTrack()];
        const test = makeTest({ localTracks: [track, addedTrack] });
        test.localParticipant.emit('trackAdded', addedTrack);
        test.localParticipant.emit('trackRemoved', removedTrack);
        await new Promise(resolve => setTimeout(resolve));
        sinon.assert.callCount(test.peerConnectionManager.setTrackSenders, 1);
        assert.deepEqual([track.trackTransceiver, addedTrack.trackTransceiver],
          test.peerConnectionManager.setTrackSenders.args[0][0]);
      });
    });

    context('two "trackRemoved" events', () => {
      it('should call .setTrackSenders once on the underlying PeerConnectionManager with the corresponding MediaTrackSenders', async () => {
        const [track, removedTrack1, removedTrack2] = [makeTrack(), makeTrack(), makeTrack()];
        const test = makeTest({ localTracks: [track] });
        test.localParticipant.emit('trackRemoved', removedTrack1);
        test.localParticipant.emit('trackRemoved', removedTrack2);
        await new Promise(resolve => setTimeout(resolve));
        sinon.assert.callCount(test.peerConnectionManager.setTrackSenders, 1);
        assert.deepEqual([track.trackTransceiver],
          test.peerConnectionManager.setTrackSenders.args[0][0]);
      });
    });

    context('"trackAdded" event', () => {
      it('calls .setTrackSenders with the LocalParticipantSignaling\'s LocalTrackSignalings\' MediaTrackSenders on the PeerConnectionManager', async () => {
        const track = makeTrack();
        const test = makeTest({
          localTracks: [track]
        });
        test.localParticipant.emit('trackAdded', track);
        await new Promise(resolve => setTimeout(resolve));
        assert.deepEqual([track.trackTransceiver],
          test.peerConnectionManager.setTrackSenders.args[0][0]);
      });

      it('calls .publish on the Transport with the LocalparticipantSignaling state', async () => {
        const track = makeTrack();
        const test = makeTest({
          localTracks: [track]
        });
        test.localParticipant.emit('trackAdded', track);
        test.localParticipant.revision++;
        test.localParticipant.emit('updated');
        await new Promise(resolve => setTimeout(resolve));
        assert.deepEqual(
          {
            participant: {
              revision: 1
            }
          },
          test.transport.publish.args[0][0]);
      });
    });

    context('"trackRemoved" event', () => {
      it('calls .setTrackSenders with the LocalParticipantSignaling\'s LocalTrackSignalings\' MediaTrackSenders on the PeerConnectionManager', async () => {
        const track = makeTrack();
        const test = makeTest({
          localTracks: [track]
        });
        test.localParticipant.emit('trackRemoved', track);
        await new Promise(resolve => setTimeout(resolve));
        assert.deepEqual(
          [track.trackTransceiver],
          test.peerConnectionManager.setTrackSenders.args[0][0]);
      });

      it('calls .publish on the Transport with the LocalParticipantSignaling state', async () => {
        const track = makeTrack();
        const test = makeTest({
          localTracks: [track]
        });
        test.localParticipant.emit('trackRemoved', track);
        test.localParticipant.revision++;
        test.localParticipant.emit('updated', track);
        await new Promise(resolve => setTimeout(resolve));
        assert.deepEqual(
          {
            participant: {
              revision: 1
            }
          },
          test.transport.publish.args[0][0]);
      });
    });

    context('when a removed TrackV2 emits an "updated" event in a new state', () => {
      context('with .isEnabled set to false"', () => {
        it('does not call .publish on the Transport', () => {
          const track = makeTrack();
          const test = makeTest({
            localTracks: [track]
          });
          test.localParticipant.emit('trackRemoved', track);
          track.disable();
          assert(!test.transport.publish.calledTwice);
        });
      });

      context('with .isEnabled set to true', () => {
        it('does not call .publish on the Transport', () => {
          const track = makeTrack();
          const test = makeTest({
            localTracks: [track]
          });
          test.localParticipant.emit('trackRemoved', track);
          track.enable();
          assert(!test.transport.publish.calledTwice);
        });
      });
    });
  });

  describe('PeerConnectionManager', () => {
    context('when the PeerConnectionManager emits a "description" event', () => {
      it('calls .publish on the Transport with the PeerConnectionManager\'s new description', () => {
        const test = makeTest();
        test.peerConnectionManager.emit('description', { fizz: 'buzz' });
        assert.deepEqual(
          {
            participant: {
              revision: 0
            },
            // eslint-disable-next-line camelcase
            peer_connections: [
              { fizz: 'buzz' }
            ]
          },
          test.transport.publish.args[0][0]);
      });
    });

    context('when the PeerConnectionManager emits a "candidates" event', () => {
      it('calls .publish on the Transport with the PeerConnectionManager\'s new candidates', () => {
        const test = makeTest();
        test.peerConnectionManager.emit('candidates', { fizz: 'buzz' });
        assert.deepEqual(
          {
            participant: {
              revision: 0
            },
            // eslint-disable-next-line camelcase
            peer_connections: [
              { fizz: 'buzz' }
            ]
          },
          test.transport.publish.args[0][0]);
      });
    });

    context('when the PeerConnectionManager emits a "trackAdded" event for a MediaStreamTrack with an ID that has', () => {
      context('never been used before', () => {
        context('before the getTrackTransceiver function passed to RemoteParticipantV2\'s is called with the MediaStreamTrack\'s ID', () => {
          it('calling getTrackTransceiver resolves to the MediaTrackSender', async () => {
            const test = makeTest({
              participants: [
                { sid: makeSid(), tracks: [] }
              ]
            });
            const id = makeId();
            const mediaStreamTrack = { id: id, kind: 'foo' };
            const trackReceiver = makeTrackReceiver(mediaStreamTrack);
            test.peerConnectionManager.emit('trackAdded', trackReceiver);
            const trackTransceiver = await test.participantV2s[0].getTrackTransceiver(id);
            assert.equal(mediaStreamTrack, trackTransceiver.track);
          });
        });

        context('after the getTrackTransceiver function passed to RemoteParticipantV2\'s is called with the MediaStreamTrack\'s ID', () => {
          it('calling getTrackTransceiver resolves to the MediaTrackSender', async () => {
            const test = makeTest({
              participants: [
                { sid: makeSid(), tracks: [] }
              ]
            });
            const id = makeId();
            const mediaStreamTrack = { id: id, kind: 'foo' };
            const trackReceiver = makeTrackReceiver(mediaStreamTrack);
            const promise = test.participantV2s[0].getTrackTransceiver(id);
            test.peerConnectionManager.emit('trackAdded', trackReceiver);
            const trackTransceiver = await promise;
            assert.equal(mediaStreamTrack, trackTransceiver.track);
          });
        });
      });

      context('been used before', () => {
        context('before the getTrackTransceiver function passed to RemoteParticipantV2\'s is called with the MediaStreamTrack\'s ID', () => {
          it('calling getTrackTransceiver resolves to the MediaTrackSender', async () => {
            const test = makeTest({
              participants: [
                { sid: makeSid(), tracks: [] }
              ]
            });

            const id = makeId();
            const mediaStreamTrack1 = { id: id, kind: 'audio' };
            const mediaStreamTrack2 = { id: id, kind: 'video' };
            const trackReceiver1 = makeTrackReceiver(mediaStreamTrack1);
            const trackReceiver2 = makeTrackReceiver(mediaStreamTrack2);

            // First usage
            test.peerConnectionManager.emit('trackAdded', trackReceiver1);
            await test.participantV2s[0].getTrackTransceiver(id);

            // Second usage
            test.peerConnectionManager.emit('trackAdded', trackReceiver2);
            const trackTransceiver2 = await test.participantV2s[0].getTrackTransceiver(id);
            assert.equal(mediaStreamTrack2, trackTransceiver2.track);
          });
        });

        context('after the getTrackTransceiver function passed to RemoteParticipantV2\'s is called with the MediaStreamTrack\'s ID', () => {
          it('calling getTrackTransceiver resolves to the MediaTrackSender', async () => {
            const test = makeTest({
              participants: [
                { sid: makeSid(), tracks: [] }
              ]
            });

            const id = makeId();
            const mediaStreamTrack1 = { id: id, kind: 'audio' };
            const mediaStreamTrack2 = { id: id, kind: 'video' };
            const trackReceiver1 = makeTrackReceiver(mediaStreamTrack1);
            const trackReceiver2 = makeTrackReceiver(mediaStreamTrack2);

            // First usage
            let promise = test.participantV2s[0].getTrackTransceiver(id);
            test.peerConnectionManager.emit('trackAdded', trackReceiver1);
            await promise;

            // Second usage
            promise = test.participantV2s[0].getTrackTransceiver(id);
            test.peerConnectionManager.emit('trackAdded', trackReceiver2);
            const trackTransceiver2 = await promise;
            assert.equal(mediaStreamTrack2, trackTransceiver2.track);
          });
        });
      });
    });
  });

  describe('when the Transport emits an "message" event containing Room state', () => {
    context('when the .name changes', () => {
      it('the .name remains the same', () => {
        const test = makeTest();
        test.transport.emit('message', {
          name: makeName(),
          participants: [],
          // eslint-disable-next-line camelcase
          peer_connections: []
        });
        assert.equal(
          test.name,
          test.room.name);
      });
    });

    context('when the .sid changes', () => {
      it('the .sid remains the same', () => {
        const test = makeTest();
        test.transport.emit('message', {
          participants: [],
          // eslint-disable-next-line camelcase
          peer_connections: [],
          sid: makeSid()
        });
        assert.equal(
          test.sid,
          test.room.sid);
      });
    });

    context('.participant', () => {
      it('should update the newly published LocalTrackV2s with their corresponding SIDs', () => {
        const id = makeId();
        const sid = makeSid();
        const test = makeTest();
        const track = makeTrack({ id });

        test.room.localParticipant.tracks.set(track.id, track);
        test.transport.emit('message', {
          participant: {
            sid: 'bar',
            tracks: [
              { id: id }
            ]
          },
          published: {
            revision: 1,
            tracks: [
              { id, sid, state: 'ready' }
            ]
          }
        });
        assert.equal(track.sid, sid);
      });
    });

    context('.participants', () => {
      context('when .participants includes a new Participant state', () => {
        context('and the Participant state\'s .state is "connected"', () => {
          it('constructs a new ParticipantV2 with the Participant state', () => {
            const test = makeTest();
            const sid = makeParticipantSid();
            test.transport.emit('message', {
              participants: [
                { sid: sid, tracks: [] }
              ],
              // eslint-disable-next-line camelcase
              peer_connections: []
            });
            assert.equal(
              sid,
              test.participantV2s[0].sid);
          });

          it('adds the newly-constructed ParticipantV2 to the RoomV2\'s .participants Map', () => {
            const test = makeTest();
            const sid = makeParticipantSid();
            test.transport.emit('message', {
              participants: [
                { sid: sid, tracks: [] }
              ],
              // eslint-disable-next-line camelcase
              peer_connections: []
            });
            assert.equal(
              test.participantV2s[0],
              test.room.participants.get(sid));
          });

          it('emits the "participantConnected" event with the newly-constructed ParticipantV2', () => {
            const test = makeTest();
            const sid = makeParticipantSid();
            let participantConnected;
            test.room.once('participantConnected', participant => { participantConnected = participant; });
            test.transport.emit('message', {
              participants: [
                { sid: sid, tracks: [] }
              ],
              // eslint-disable-next-line camelcase
              peer_connections: []
            });
            assert.equal(
              test.participantV2s[0],
              participantConnected);
          });

          it('calls .update with the Participant state on the newly-constructed ParticipantV2', () => {
            const test = makeTest();
            const sid = makeParticipantSid();
            test.transport.emit('message', {
              participants: [
                { sid: sid, fizz: 'buzz', tracks: [] }
              ],
              // eslint-disable-next-line camelcase
              peer_connections: []
            });
            assert.deepEqual(
              { sid: sid, fizz: 'buzz', tracks: [] },
              test.participantV2s[0].update.args[0][0]);
          });
        });

        context('and the Participant state\'s .state is "disconnected"', () => {
          it('constructs a new ParticipantV2 with the Participant state', () => {
            const test = makeTest();
            const sid = makeParticipantSid();
            test.transport.emit('message', {
              participants: [
                { sid: sid, state: 'disconnected', tracks: [] }
              ],
              // eslint-disable-next-line camelcase
              peer_connections: []
            });
            assert.equal(
              sid,
              test.participantV2s[0].sid);
          });

          it('does not add the newly-constructed ParticipantV2 to the RoomV2\'s .participants Map', () => {
            const test = makeTest();
            const sid = makeParticipantSid();
            test.transport.emit('message', {
              participants: [
                { sid: sid, state: 'disconnected', tracks: [] }
              ],
              // eslint-disable-next-line camelcase
              peer_connections: []
            });
            assert(!test.room.participants.has(sid));
          });

          it('does not emit a "participantConnected" event', () => {
            const test = makeTest();
            const sid = makeParticipantSid();
            let participantConnected;
            test.room.once('participantConnected', () => { participantConnected = true; });
            test.transport.emit('message', {
              participants: [
                { sid: sid, state: 'disconnected', tracks: [] }
              ],
              // eslint-disable-next-line camelcase
              peer_connections: []
            });
            assert(!participantConnected);
          });
        });
      });

      context('when .participants includes a Participant state for a connected ParticipantV2', () => {
        it('calls .update with the Participant state on the ParticipantV2', () => {
          const sid = makeParticipantSid();
          const test = makeTest({
            participants: [
              { sid: sid, tracks: [] }
            ]
          });
          test.transport.emit('message', {
            participants: [
              { sid: sid, fizz: 'buzz', tracks: [] }
            ],
            // eslint-disable-next-line camelcase
            peer_connections: []
          });
          assert.deepEqual(
            { sid: sid, fizz: 'buzz', tracks: [] },
            test.participantV2s[0].update.args[1][0]);
        });
      });

      context('when .participants includes a Participant state for a disconnected ParticipantV2', () => {
        it('does not construct a new ParticipantV2 with the Participant state', () => {
          const sid = makeParticipantSid();
          const test = makeTest({
            participants: [
              { sid: sid, tracks: [] }
            ]
          });
          test.participantV2s[0].emit('stateChanged', 'disconnected');
          test.transport.emit('message', {
            participants: [
              { sid: sid, fizz: 'buzz', tracks: [] }
            ],
            // eslint-disable-next-line camelcase
            peer_connections: []
          });
          assert.equal(
            1,
            test.participantV2s.length);
        });

        it('does not call .update with the Participant state on the disconnected ParticipantV2', () => {
          const sid = makeParticipantSid();
          const test = makeTest({
            participants: [
              { sid: sid, tracks: [] }
            ]
          });
          test.participantV2s[0].emit('stateChanged', 'disconnected');
          test.transport.emit('message', {
            participants: [
              { sid: sid, fizz: 'buzz', tracks: [] }
            ],
            // eslint-disable-next-line camelcase
            peer_connections: []
          });
          assert(!test.participantV2s[0].update.calledTwice);
        });
      });

      context('when .participants omits a Participant state for a connected ParticipantV2', () => {
        ['connected', 'synced', 'update'].forEach(type => {
          context(`when processing a "${type}" RSP message`, () => {
            it(`should ${type === 'synced' ? '' : 'not '}call .disconnect on the ParticipantV2`, () => {
              const sid = makeParticipantSid();
              const test = makeTest({
                participants: [
                  { sid: sid, tracks: [] }
                ]
              });
              test.transport.emit('message', {
                participants: [],
                // eslint-disable-next-line camelcase
                peer_connections: [],
                type
              });
              assert.equal(
                type === 'synced',
                test.participantV2s[0].disconnect.calledOnce);
            });

            it(`should ${type === 'synced' ? '' : 'not '}retain the ParticipantV2 remains in the RoomV2's .participants Map`, () => {
              const sid = makeParticipantSid();
              const test = makeTest({
                participants: [
                  { sid: sid, tracks: [] }
                ]
              });
              test.transport.emit('message', {
                participants: [],
                // eslint-disable-next-line camelcase
                peer_connections: [],
                type
              });
              if (type === 'synced') {
                assert(!test.room.participants.has(sid));
              } else {
                assert.equal(
                  test.participantV2s[0],
                  test.room.participants.get(sid));
              }
            });

            it(`shound ${type === 'synced' ? '' : 'not '}emit a "participantDisconnected" event`, () => {
              const sid = makeParticipantSid();
              const test = makeTest({
                participants: [
                  { sid: sid, tracks: [] }
                ]
              });
              let participantDisconnected;
              test.room.once('participantDisconnected', () => { participantDisconnected = true; });
              test.transport.emit('message', {
                participants: [],
                // eslint-disable-next-line camelcase
                peer_connections: [],
                type
              });
              assert.equal(type === 'synced',
                !!participantDisconnected);
            });
          });
        });
      });
    });

    context('.peer_connections', () => {
      it('calls .update with the .peer_connections on the PeerConnectionManager', () => {
        const test = makeTest();
        test.transport.emit('message', {
          participants: [],
          // eslint-disable-next-line camelcase
          peer_connections: { fizz: 'buzz' }
        });
        assert.deepEqual(
          { fizz: 'buzz' },
          test.peerConnectionManager.update.args[0][0]);
      });
    });

    context('.subscribed', () => {
    });
  });

  // Dominant Speaker Signaling
  // -------------------------
  describe('Dominant Speaker', () => {
    describe('when update is called with an RSP message that determines Active Speaker over RTCDataChannel', () => {
      let DominantSpeakerSignaling;
      let dominantSpeakerSignaling;
      let dominantSpeaker;
      let test;
      beforeEach(() => {
        DominantSpeakerSignaling = sinon.spy(function(param) {
          dominantSpeakerSignaling = new RealDominantSpeakerSignaling(param);
          return dominantSpeakerSignaling;
        });

        test = makeTest({
          DominantSpeakerSignaling
        });

        test.room.on('dominantSpeakerChanged', () => {
          dominantSpeaker = test.room.dominantSpeakerSid;
        });

        test.transport.emit('message', {
          // eslint-disable-next-line
          media_signaling: {
            // eslint-disable-next-line
            active_speaker: {
              transport: { type: 'data-channel', label: 'foo' }
            }
          }
        });
      });

      describe('waits for a DataTrackReceiver with the expected label, and', () => {
        let dataTrackReceiver;
        let dataTrackTransport;

        beforeEach(async () => {
          dataTrackTransport = new EventEmitter();
          dataTrackTransport.stop = sinon.spy();

          dataTrackReceiver = makeTrackReceiver({ id: 'foo', kind: 'data' });
          dataTrackReceiver.toDataTransport = sinon.spy(() => dataTrackTransport);

          test.peerConnectionManager.emit('trackAdded', dataTrackReceiver);

          await new Promise(resolve => setTimeout(resolve));
        });

        it('converts the DataTrackReciever to a DataTrackTransport,', () => {
          assert(dataTrackReceiver.toDataTransport.calledOnce);
        });

        it('constructs a DominantSpeakerSignaling with the DataTrackTransport,', () => {
          assert(DominantSpeakerSignaling.calledWith(dataTrackTransport));
        });

        it('starts updating when the track emits "message"', () => {
          dataTrackTransport.emit('message', { type: 'active_speaker', participant: 'bob' });
          assert.equal(dominantSpeaker, 'bob');
          dataTrackTransport.emit('message', { type: 'active_speaker', participant: 'alice' });
          assert.equal(dominantSpeaker, 'alice');
        });

        describe('when the underlying DataTrackReceiver is closed, and new one is created', () => {
          let dataTrackTransport2;
          let dataTrackReceiver2;
          beforeEach(async () => {
            // emit close on old channel
            dataTrackReceiver.emit('close');
            await new Promise(resolve => setTimeout(resolve));
            dataTrackTransport2 = new EventEmitter();
            dataTrackTransport2.stop = sinon.spy();

            // send update message.
            test.transport.emit('message', {
              // eslint-disable-next-line
              media_signaling: {
                // eslint-disable-next-line
                active_speaker: {
                  transport: { type: 'data-channel', label: 'foo' }
                }
              }
            });

            // create another track receiver
            dataTrackReceiver2 = makeTrackReceiver({ id: 'foo', kind: 'data' });
            dataTrackReceiver2.toDataTransport = sinon.spy(() => dataTrackReceiver2);
            test.peerConnectionManager.emit('trackAdded', dataTrackReceiver2);
            await new Promise(resolve => setTimeout(resolve));
          });

          it('converts DataTrackReciever2 to a DataTrackTransport,', () => {
            assert(dataTrackReceiver2.toDataTransport.calledOnce);
          });

          it('constructs new NetworkQualitySignaling with the dataTrackReceiver2,', () => {
            assert(DominantSpeakerSignaling.calledWith(dataTrackReceiver2));
          });

          it('starts updating when new track emits "message"', () => {
            dataTrackReceiver2.emit('message', { type: 'active_speaker', participant: 'Charlie' });
            assert.equal(dominantSpeaker, 'Charlie');

            dataTrackReceiver2.emit('message', { type: 'active_speaker', participant: 'alice' });
            assert.equal(dominantSpeaker, 'alice');
          });
        });
      });
    });
  });

  // Network Quality Signaling
  // -------------------------

  describe('Network Quality Signaling', () => {
    describe('when update is called with an RSP message that negotiates Network Quality Signaling over RTCDataChannel', () => {
      let networkQualitySignaling;
      let NetworkQualitySignaling;

      let networkQualityMonitor;
      let NetworkQualityMonitor;

      let test;

      beforeEach(() => {
        NetworkQualitySignaling = sinon.spy(function() {
          networkQualitySignaling = {};
          return networkQualitySignaling;
        });

        let instanceNumber = 0;
        NetworkQualityMonitor = sinon.spy(function() {
          networkQualityMonitor = new EventEmitter();
          networkQualityMonitor.instanceNumber = ++instanceNumber;
          networkQualityMonitor.setNetworkConfiguration = sinon.spy;
          networkQualityMonitor.start = sinon.spy();
          networkQualityMonitor.stop = sinon.spy();
          return networkQualityMonitor;
        });

        test = makeTest({
          NetworkQualitySignaling,
          NetworkQualityMonitor,
        });

        test.transport.emit('message', {
          // eslint-disable-next-line
          media_signaling: {
            // eslint-disable-next-line
            network_quality: {
              transport: { type: 'data-channel', label: ':-)' }
            }
          }
        });
      });

      describe('waits for a DataTrackReceiver with the expected label, and', () => {
        let dataTrackReceiver;
        let dataTrackTransport;

        beforeEach(async () => {
          dataTrackTransport = new EventEmitter();
          dataTrackTransport.stop = sinon.spy();

          dataTrackReceiver = makeTrackReceiver({ id: ':-)', kind: 'data' });
          dataTrackReceiver.toDataTransport = sinon.spy(() => dataTrackTransport);

          test.peerConnectionManager.emit('trackAdded', dataTrackReceiver);

          await new Promise(resolve => setTimeout(resolve));
        });

        it('converts the DataTrackReciever to a DataTrackTransport,', () => {
          assert(dataTrackReceiver.toDataTransport.calledOnce);
        });

        it('constructs a NetworkQualitySignaling with the DataTrackTransport,', () => {
          assert(NetworkQualitySignaling.calledWith(dataTrackTransport));
        });

        it('constructs a NetworkQualityMonitor with the NetworkQualitySignaling,', () => {
          assert(NetworkQualityMonitor.calledWith(test.peerConnectionManager, networkQualitySignaling));
        });

        it('calls .start() on the NetworkQualityMonitor, and', () => {
          assert(networkQualityMonitor.start.calledOnce);
        });

        it('starts updating LocalParticipant NetworkQualityLevel when NetworkQualityMonitor emits "updated"', () => {
          // Case 1: ICE Connection State transitions to "failed", Network
          //         Quality Level has not been computed.
          test.localParticipant.networkQualityLevel = null;
          test.peerConnectionManager.iceConnectionState = 'failed';
          test.peerConnectionManager.emit('iceConnectionStateChanged');
          assert.equal(test.localParticipant.setNetworkQualityLevel.callCount, 0);

          // Case 2: ICE Connection State is still "failed", and Network Quality
          //         Level is computed.
          networkQualityMonitor.level = 1;
          networkQualityMonitor.emit('updated');
          assert.equal(test.localParticipant.setNetworkQualityLevel.callCount, 0);

          // Case 3: ICE Connection State transitions to "completed"
          test.peerConnectionManager.iceConnectionState = 'completed';
          test.peerConnectionManager.emit('iceConnectionStateChanged');
          assert.equal(test.localParticipant.setNetworkQualityLevel.callCount, 0);

          // Case 4: ICE Connection State is still "completed", and Network
          //         Quality Level is computed.
          networkQualityMonitor.level = 1;
          networkQualityMonitor.emit('updated');
          assert(test.localParticipant.setNetworkQualityLevel.calledWith(networkQualityMonitor.level));

          networkQualityMonitor.level = 4;
          networkQualityMonitor.emit('updated');
          assert(test.localParticipant.setNetworkQualityLevel.calledWith(networkQualityMonitor.level));

          // Case 5: ICE Connection State transitions to "failed"
          test.localParticipant.networkQualityLevel = networkQualityMonitor.level;
          test.peerConnectionManager.iceConnectionState = 'failed';
          test.peerConnectionManager.emit('iceConnectionStateChanged');
          assert(test.localParticipant.setNetworkQualityLevel.calledWith(0));
        });

        it('starts updating RemoteParticipant NetworkQualityLevel when NetworkQualityMonitor emits "updated"', () => {
          const RemoteParticipantV2 = makeRemoteParticipantV2Constructor();
          const participant = new RemoteParticipantV2({ sid: makeSid() });
          test.room.connectParticipant(participant);

          // Case 1: ICE Connection State transitions to "failed", Network
          //         Quality Level has not been computed.
          participant.networkQualityLevel = null;
          test.peerConnectionManager.iceConnectionState = 'failed';
          test.peerConnectionManager.emit('iceConnectionStateChanged');
          assert.equal(participant.setNetworkQualityLevel.callCount, 0);

          // Case 2: ICE Connection State is still "failed", and Network Quality
          //         Level is computed.
          networkQualityMonitor.remoteLevels = new Map().set(participant.sid, { sid: participant.sid, level: 1 });
          networkQualityMonitor.emit('updated');
          assert.equal(participant.setNetworkQualityLevel.callCount, 0);

          // Case 3: ICE Connection State transitions to "completed"
          test.peerConnectionManager.iceConnectionState = 'completed';
          test.peerConnectionManager.emit('iceConnectionStateChanged');
          assert.equal(participant.setNetworkQualityLevel.callCount, 0);

          // Case 4: ICE Connection State is still "completed", and Network
          //         Quality Level is computed.
          networkQualityMonitor.remoteLevels = new Map().set(participant.sid, { sid: participant.sid, level: 1 });
          networkQualityMonitor.emit('updated');
          assert(participant.setNetworkQualityLevel.calledWith(1));

          networkQualityMonitor.remoteLevels = new Map().set(participant.sid, { sid: participant.sid, level: 1 });
          networkQualityMonitor.emit('updated');
          assert(participant.setNetworkQualityLevel.calledWith(1));

          // Case 5: ICE Connection State transitions to "failed"
          participant.networkQualityLevel = networkQualityMonitor.remoteLevels.get(participant.sid).level;
          test.peerConnectionManager.iceConnectionState = 'failed';
          test.peerConnectionManager.emit('iceConnectionStateChanged');
          assert(participant.setNetworkQualityLevel.calledWith(0));
        });

        describe('when the underlying DataTrackReceiver is closed', () => {
          let dataTrackTransport2;
          let dataTrackReceiver2;
          beforeEach(async () => {
            // emit close on old channel
            dataTrackReceiver.emit('close');
            await new Promise(resolve => setTimeout(resolve));
          });

          it('should tear down the networkQualityMonitor', () => {
            assert(networkQualityMonitor.stop.calledOnce);
            assert(networkQualityMonitor.instanceNumber === 1);
          });

          context('when a new DataTrackReceiver is created', () => {
            beforeEach(async () => {
              dataTrackTransport2 = new EventEmitter();
              dataTrackTransport2.stop = sinon.spy();

              // send update message.
              test.transport.emit('message', {
                // eslint-disable-next-line
                media_signaling: {
                  // eslint-disable-next-line
                  network_quality: {
                    transport: { type: 'data-channel', label: ':-)' }
                  }
                }
              });

              // create another track receiver
              dataTrackReceiver2 = makeTrackReceiver({ id: ':-)', kind: 'data' });
              dataTrackReceiver2.toDataTransport = sinon.spy(() => dataTrackReceiver2);
              test.peerConnectionManager.emit('trackAdded', dataTrackReceiver2);
              await new Promise(resolve => setTimeout(resolve));
            });

            it('converts DataTrackReciever2 to a DataTrackTransport,', () => {
              assert(dataTrackReceiver2.toDataTransport.calledOnce);
            });

            it('constructs new NetworkQualitySignaling with the dataTrackReceiver2,', () => {
              assert(NetworkQualitySignaling.calledWith(dataTrackReceiver2));
            });

            it('constructs a NetworkQualityMonitor with the NetworkQualitySignaling,', () => {
              assert(NetworkQualityMonitor.calledWith(test.peerConnectionManager, networkQualitySignaling));
              assert(networkQualityMonitor.instanceNumber === 2);
            });

            it('calls .start() on the another instance of NetworkQualityMonitor', () => {
              assert(networkQualityMonitor.instanceNumber === 2);
              assert(networkQualityMonitor.start.calledOnce);
            });
          });
        });

        describe('then, when the RoomV2 finally disconnects,', () => {
          it('calls .stop() on the NetworkQualityMonitor', () => {
            test.room.disconnect();
            assert(networkQualityMonitor.stop.calledOnce);
          });
        });
      });

      describe('if the RoomV2 is disconnected before it gets the DataTrackReceiver', () => {
        let NetworkQualitySignaling;

        let test;

        beforeEach(() => {
          NetworkQualitySignaling = sinon.spy(function() {});

          test = makeTest({
            NetworkQualitySignaling
          });

          test.transport.emit('message', {
            // eslint-disable-next-line
            media_signaling: {
              // eslint-disable-next-line
              network_quality: {
                transport: { type: 'data-channel', label: ':-)' }
              }
            }
          });
        });

        it('then no NetworkQualitySignaling or NetworkQualityMonitor is created', async () => {
          test.room.disconnect();

          const dataTrackReceiver = makeTrackReceiver({ id: ':-)', kind: 'data' });
          test.peerConnectionManager.emit('trackAdded', dataTrackReceiver);

          await new Promise(resolve => setTimeout(resolve));

          assert(NetworkQualitySignaling.notCalled);
        });
      });
    });
  });
});

function makeId() {
  return Math.floor(Math.random() * 1000 + 0.5);
}

function makeIdentity() {
  return Math.random().toString(36).slice(2);
}

function makeName() {
  return Math.random().toString(36).slice(2);
}

function makeSid() {
  let sid = 'RM';
  for (let i = 0; i < 32; i++) {
    sid += 'abcdef0123456789'.split('')[Math.floor(Math.random() * 16)];
  }
  return sid;
}

function makeParticipantSid() {
  let sid = 'PA';
  for (let i = 0; i < 32; i++) {
    sid += 'abcdef0123456789'.split('')[Math.floor(Math.random() * 16)];
  }
  return sid;
}

function makeTest(options) {
  options = options || {};

  options.name = options.name || makeName();
  options.sid = options.sid || makeSid();
  options.participants = options.participants || [];
  options.participantV2s = options.participantV2s || [];

  options.RemoteParticipantV2 = options.RemoteParticipantV2 || makeRemoteParticipantV2Constructor(options);
  options.localTracks = (options.localTracks || []).map(track => {
    const eventEmitter = new EventEmitter();
    return Object.assign(eventEmitter, track);
  });
  options.localParticipant = options.localParticipant || makeLocalParticipant(options);

  // NOTE(mroberts): The following is a little janky; we should improve this
  // test as we look to add Track SIDs to the stats.
  // eslint-disable-next-line no-use-before-define
  options.peerConnectionManager = options.peerConnectionManager || makePeerConnectionManager(() => room);

  options.transport = options.transport || makeTransport(options);

  const room = options.room = options.room || makeRoomV2(options);

  options.state = function state() {
    return new RoomStateBuilder(room);
  };

  return options;
}

function makeRemoteParticipantV2Constructor(testOptions) {
  testOptions = testOptions || {};
  testOptions.participantV2s = [];

  function RemoteParticipantV2(initialState, getTrackTransceiver) {
    EventEmitter.call(this);
    this.tracks = (initialState.tracks || []).reduce((tracks, track) => tracks.set(track.sid, track), new Map());
    this.state = initialState.state || 'connected';
    this.sid = initialState.sid;
    this.getTrackTransceiver = getTrackTransceiver;
    this.disconnect = sinon.spy(() => {
      this.state = 'disconnected';
      this.emit('stateChanged', this.state);
    });
    this.update = sinon.spy(() => {});
    this.setNetworkQualityLevel = sinon.spy();
    testOptions.participantV2s.push(this);
  }

  inherits(RemoteParticipantV2, EventEmitter);

  return RemoteParticipantV2;
}

function makeRoomV2(options) {
  return new RoomV2(options.localParticipant, options, options.transport, options.peerConnectionManager, options);
}

function makeTransport() {
  const transport = new EventEmitter();
  transport.disconnect = sinon.spy(() => {});
  transport.publish = sinon.spy(() => {});
  transport.publishEvent = sinon.spy(() => {});
  transport.sync = sinon.spy(() => {});
  return transport;
}

function makePeerConnectionManager(getRoom) {
  const peerConnectionManager = new EventEmitter();
  peerConnectionManager.close = sinon.spy(() => {});
  peerConnectionManager.dequeue = sinon.spy(() => {});
  peerConnectionManager.setTrackSenders = sinon.spy(() => {});
  peerConnectionManager.getTrackReceivers = sinon.spy(() => []);

<<<<<<< HEAD
  peerConnectionManager.getStats =  () => {
=======
  // eslint-disable-next-line require-await
  peerConnectionManager.getStats = async () => {
>>>>>>> 61223336
    const room = getRoom();

    // NOTE(mroberts): We're going to add bogus stats entries to represent stats
    // for unannounced Tracks.

    const localTracks = [...room.localParticipant.tracks.values()];
    const localAudioTrackStats = localTracks
      .filter(track => track.kind === 'audio')
      .map(track => ({ trackId: track.id }))
      .concat([
        { trackId: 'bogus1', kind: 'audio' }
      ]);
    const localVideoTrackStats = localTracks
      .filter(track => track.kind === 'video')
      .map(track => ({ trackId: track.id }))
      .concat([
        { trackId: 'bogus2', kind: 'video' }
      ]);

    const remoteTracks = flatMap([...room.participants.values()], participant => [...participant.tracks.values()]);
    const remoteAudioTrackStats = remoteTracks
      .filter(track => track.kind === 'audio')
      .map(track => ({ trackId: track.id }))
      .concat([
        { trackId: 'bogus3', kind: 'audio' }
      ]);
    const remoteVideoTrackStats = remoteTracks
      .filter(track => track.kind === 'video')
      .map(track => ({ trackId: track.id }))
      .concat([
        { trackId: 'bogus4', kind: 'video' }
      ]);

    return new Map([
      ['foo', {
        activeIceCandidatePair: { baz: 'zee' },
        localAudioTrackStats,
        localVideoTrackStats,
        remoteAudioTrackStats,
        remoteVideoTrackStats
      }],
      ['bar', {
        activeIceCandidatePair: { zee: 'foo' },
        localAudioTrackStats,
        localVideoTrackStats,
        remoteAudioTrackStats,
        remoteVideoTrackStats
      }]
    ]);
  };

  peerConnectionManager.update = sinon.spy(() => {});
  return peerConnectionManager;
}

function RoomStateBuilder(room) {
  this.name = room.name;
  this.sid = room.sid;
  this.participants = [];
  // eslint-disable-next-line camelcase
  this.peer_connections = [];
}

RoomStateBuilder.prototype.setName = function setName(name) {
  this.name = name;
  return this;
};

RoomStateBuilder.prototype.setSid = function setSid(sid) {
  this.sid = sid;
  return this;
};

RoomStateBuilder.prototype.setPeerConnection = function setPeerConnection(peerConnection) {
  this.peer_connections.push(peerConnection);
  return this;
};

RoomStateBuilder.prototype.setPeerConnections = function setPeerConnections(peerConnections) {
  peerConnections.forEach(this.setPeerConnection, this);
  return this;
};

RoomStateBuilder.prototype.setParticipant = function setParticipant(participant) {
  this.participants.push(participant);
  return this;
};

RoomStateBuilder.prototype.setParticipants = function setParticipants(participants) {
  participants.forEach(this.setParticipant, this);
  return this;
};

function makeLocalParticipant(options) {
  const localParticipant = new EventEmitter();
  localParticipant.sid = makeSid();
  localParticipant.identity = makeIdentity();
  localParticipant.revision = 0;
  localParticipant.getState = sinon.spy(() => ({ revision: localParticipant.revision }));

  localParticipant.connect = () => {};
  localParticipant.update = sinon.spy(localParticipantState => {
    localParticipantState.tracks.forEach(localTrackState => {
      const localTrackV2 = [...localParticipant.tracks.values()].find(track => track.id === localTrackState.id);
      if (localTrackV2) {
        localTrackV2.sid = localTrackState.sid;
      }
    });
  });

  localParticipant.setNetworkQualityLevel = sinon.spy();

  localParticipant.incrementRevision = sinon.spy(() => localParticipant.revision++);
  localParticipant.tracks = options.localTracks.reduce((tracks, track) => tracks.set(track.id, track), new Map());
  localParticipant.disconnect = sinon.spy(() => {});
  return localParticipant;
}

function makeTrack(options) {
  const track = new EventEmitter();
  options = options || {};
  track.id = options.id || makeId();
  track.sid = null;
  track.trackTransceiver = {};
  track.disable = () => {
    track.isEnabled = false;
    track.emit('updated');
  };
  track.enable = () => {
    track.isEnabled = true;
    track.emit('updated');
  };
  return track;
}

function makeTrackReceiver(mediaStreamTrack) {
  var trackReceiver = new EventEmitter();
  const { id, kind } = mediaStreamTrack;
  trackReceiver.id = id;
  trackReceiver.kind = kind;
  trackReceiver.readyState = 'foo';
  trackReceiver.track = mediaStreamTrack;
  return trackReceiver;
}<|MERGE_RESOLUTION|>--- conflicted
+++ resolved
@@ -1652,12 +1652,8 @@
   peerConnectionManager.setTrackSenders = sinon.spy(() => {});
   peerConnectionManager.getTrackReceivers = sinon.spy(() => []);
 
-<<<<<<< HEAD
-  peerConnectionManager.getStats =  () => {
-=======
   // eslint-disable-next-line require-await
   peerConnectionManager.getStats = async () => {
->>>>>>> 61223336
     const room = getRoom();
 
     // NOTE(mroberts): We're going to add bogus stats entries to represent stats
