'use strict';

const assert = require('assert');
const { EventEmitter } = require('events');
const sinon = require('sinon');

const { name, version } = require('../../../../../package.json');
const TwilioConnectionTransport = require('../../../../../lib/signaling/v2/twilioconnectiontransport');
const { RoomCompletedError, SignalingConnectionError } = require('../../../../../lib/util/twilio-video-errors');
const TwilioError = require('../../../../../lib/util/twilioerror');

const { combinations } = require('../../../../lib/util');

describe('TwilioConnectionTransport', () => {
<<<<<<< HEAD
  combinations([[true, false], [true, false], [true, false], [true, false]]).forEach(([networkQuality, dominantSpeaker, automaticSubscription, trackSwitchOff]) => {
    describe(`constructor, called with
        .networkQuality flag ${networkQuality ? 'enabled' : 'disabled'},
        .dominantSpeaker flag ${dominantSpeaker ? 'enabled' : 'disabled'},
        .automaticSubscription flag ${automaticSubscription ? 'enabled' : 'disabled'} and
        .trackSwitchOff flag ${trackSwitchOff ? 'enabled' : 'disabled'},
        `, () => {
=======
  combinations([
    [true, false],
    [true, false],
    [true, false],
    [
      [{}, {}],
      [{ video: {} }, {}],
      [{ video: { mode: 'foo' } }, { mode: 'foo' }],
      // eslint-disable-next-line
      [{ video: { maxSubscriptionBitrate: 2048 } }, { video: { max_subscription_bandwidth: 2 } }],
      // eslint-disable-next-line
      [{ video: { maxTracks: 2 } }, { video: { max_tracks: 2 } }],
      // eslint-disable-next-line
      [
        {
          video: {
            maxSubscriptionBitrate: 4096,
            maxTracks: 5,
            mode: 'bar'
          }
        },
        {
          mode: 'bar',
          video: {
            // eslint-disable-next-line
            max_subscription_bandwidth: 4,
            // eslint-disable-next-line
            max_tracks: 5
          }
        }
      ]
    ]
  ]).forEach(([networkQuality, dominantSpeaker, automaticSubscription, bandwidthProfile, expectedRspPayload]) => {
    describe(`constructor, called with .networkQuality flag ${networkQuality ? 'enabled' : 'disabled'}, .dominantSpeaker flag ${dominantSpeaker ? 'enabled' : 'disabled'}, .automaticSubscription flag ${automaticSubscription ? 'enabled' : 'disabled'} and .bandwidthProfile ${JSON.stringify(bandwidthProfile)}`, () => {
>>>>>>> 706ca8b7
      let test;

      beforeEach(() => {
        test = makeTest({
          iceServerSourceStatus: [
            { foo: 'bar' }
          ],
          automaticSubscription,
          bandwidthProfile,
          networkQuality,
          dominantSpeaker,
          trackSwitchOff
        });
        test.open();
      });

      it('should set the .state to "connecting"', () => {
        assert.equal('connecting', test.transport.state);
      });

      it(`should call .sendMessage on the underlying TwilioConnection with a Connect RSP message that ${networkQuality ? 'contains' : 'does not contain'} the "network_quality" payload and ${dominantSpeaker ? 'contains' : 'does not contain'} the "active_speaker" payload, the "subscribe-${automaticSubscription ? 'all' : 'none'}" subscription rule and the appropriate "bandwidth_profile" payload`, () => {
        const message = test.twilioConnection.sendMessage.args[0][0];
        assert.equal(typeof message.format, 'string');
        assert.deepEqual(message.ice_servers, test.iceServerSourceStatus);
        assert.equal(message.name, test.name);

        if (networkQuality) {
          assert.deepEqual(message.media_signaling.network_quality.transports, [{ type: 'data-channel' }]);
        } else {
          assert(!('network_quality' in message.media_signaling));
        }

        if (dominantSpeaker) {
          assert.deepEqual(message.media_signaling.active_speaker.transports, [{ type: 'data-channel' }]);
        } else {
          assert(!('active_speaker' in message.media_signaling));
        }

        if (trackSwitchOff) {
          assert.deepEqual(message.media_signaling.track_switch_off.transports, [{ type: 'data-channel' }]);
        } else {
          assert(!('track_switch_off' in message.media_signaling));
        }

        assert.deepEqual(message.subscribe, {
          rules: [{
            type: automaticSubscription ? 'include' : 'exclude',
            all: true
          }],
          revision: 1
        });
        assert.deepEqual(message.bandwidth_profile, expectedRspPayload);

        assert.equal(message.participant, test.localParticipantState);
        assert.deepEqual(message.peer_connections, test.peerConnectionManager.getStates());
        assert.equal(message.token, test.accessToken);
        assert.equal(message.type, 'connect');
        assert.equal(message.version, 2);
        assert.equal(message.publisher.name, `${name}.js`);
        assert.equal(message.publisher.sdk_version, version);
        assert.equal(typeof message.publisher.user_agent, 'string');
      });
    });

  });

  describe('#disconnect, called when the Transport\'s .state is', () => {
    let test;
    let ret;

    context('"connected"', () => {
      beforeEach(() => {
        test = makeTest();
        test.connect();
        ret = test.transport.disconnect();
      });

      it('should return true', () => {
        assert.equal(true, ret);
      });

      it('should transition to .state "disconnected"', () => {
        assert.deepEqual([
          'connected',
          'disconnected'
        ], test.transitions);
      });

      it('should call .sendMessage on the underlying TwilioConnection with a Disconnect RSP message', () => {
        sinon.assert.calledWith(test.twilioConnection.sendMessage, {
          session: test.transport._session,
          type: 'disconnect',
          version: 2
        });
      });

      it('should call .close on the underlying TwilioConnection', () => {
        sinon.assert.calledOnce(test.twilioConnection.close);
      });

      it('should call .disconnect() on the underlying ._eventPublisher', () => {
        sinon.assert.calledOnce(test.eventPublisher.disconnect);
      });
    });

    context('"connecting"', () => {
      beforeEach(() => {
        test = makeTest();
        ret = test.transport.disconnect();
      });

      it('should return true', () => {
        assert.equal(true, ret);
      });

      it('should transition to .state "disconnected"', () => {
        assert.deepEqual([
          'disconnected'
        ], test.transitions);
      });

      it('should call .sendMessage on the underlying TwilioConnection with a Disconnect RSP message', () => {
        sinon.assert.calledWith(test.twilioConnection.sendMessage, {
          session: test.transport._session,
          type: 'disconnect',
          version: 2
        });
      });

      it('should call .close on the underlying TwilioConnection', () => {
        sinon.assert.calledOnce(test.twilioConnection.close);
      });

      it('should call .disconnect() on the underlying ._eventPublisher', () => {
        sinon.assert.calledOnce(test.eventPublisher.disconnect);
      });
    });

    context('"disconnected"', () => {
      beforeEach(() => {
        test = makeTest();
        test.transport.disconnect();
        ret = test.transport.disconnect();
      });

      it('should return false', () => {
        assert.equal(false, ret);
      });

      it('should not transition .state', () => {
        assert.deepEqual([
          'disconnected'
        ], test.transitions);
      });

      it('should not call .close on the underlying TwilioConnection', () => {
        assert(!test.twilioConnection.close.calledTwice);
      });

      it('should not call .disconnect() on the underlying ._eventPublisher', () => {
        sinon.assert.calledOnce(test.eventPublisher.disconnect);
      });
    });

    context('"syncing"', () => {
      beforeEach(() => {
        test = makeTest();
        test.connect();
        test.transport.sync();
        ret = test.transport.disconnect();
      });

      it('should return true', () => {
        assert.equal(true, ret);
      });

      it('should transition to .state "disconnected"', () => {
        assert.deepEqual([
          'connected',
          'syncing',
          'disconnected'
        ], test.transitions);
      });

      it('should call .sendMessage on the underlying TwilioConnection with a Disconnect RSP message', () => {
        sinon.assert.calledWith(test.twilioConnection.sendMessage, {
          session: test.transport._session,
          type: 'disconnect',
          version: 2
        });
      });

      it('should call .close on the underlying TwilioConnection', () => {
        sinon.assert.calledOnce(test.twilioConnection.close);
      });

      it('should call .disconnect() on the underlying ._eventPublisher', () => {
        sinon.assert.calledOnce(test.eventPublisher.disconnect);
      });
    });
  });

  describe('#publish, called when the Transport\'s .state is', () => {
    let test;
    let ret;

    // NOTE(mroberts): These are used to test .publish in the "connecting" and
    // "syncing" states below.
    const extraPublishes = [
      {
        participant: {
          revision: 1,
          tracks: []
        },
        // eslint-disable-next-line camelcase
        peer_connections: [
          {
            id: 'a',
            description: {
              revision: 1,
              type: 'alpha'
            },
            ice: {
              candidates: [
                { candidate: 'candidate1' },
                { candidate: 'candidate2' }
              ],
              revision: 2
            }
          }
        ]
      },
      {
        participant: {
          revision: 2,
          tracks: [
            { fizz: 'buzz' }
          ]
        },
        // eslint-disable-next-line camelcase
        peer_connections: [
          {
            id: 'a',
            description: {
              revision: 2,
              type: 'beta'
            },
            ice: {
              candidates: [
                { candidate: 'candidate1' }
              ],
              revision: 1
            }
          },
          {
            id: 'b',
            description: {
              revision: 1,
              type: 'gamma'
            }
          },
          {
            id: 'c'
          }
        ]
      },
    ];

    const expectedPublish = {
      participant: {
        revision: 2,
        tracks: [
          { fizz: 'buzz' }
        ]
      },
      // eslint-disable-next-line camelcase
      peer_connections: [
        {
          id: 'a',
          description: {
            revision: 2,
            type: 'beta'
          },
          ice: {
            candidates: [
              { candidate: 'candidate1' },
              { candidate: 'candidate2' }
            ],
            revision: 2
          }
        },
        {
          id: 'b',
          description: {
            revision: 1,
            type: 'gamma'
          }
        },
        {
          id: 'c'
        }
      ],
      type: 'update',
      version: 2
    };

    context('"connected"', () => {
      beforeEach(() => {
        test = makeTest();
        test.open();
        test.connect();
        ret = test.transport.publish({ foo: 'bar' });
      });

      it('should return true', () => {
        assert.equal(true, ret);
      });

      it('should call .sendMessage on the underlying TwilioConnection with an Update RSP message', () => {
        sinon.assert.calledWith(test.twilioConnection.sendMessage, {
          foo: 'bar',
          session: test.transport._session,
          type: 'update',
          version: 2
        });
      });
    });

    context('"connecting"', () => {
      beforeEach(() => {
        test = makeTest();
        ret = test.transport.publish({ foo: 'bar' });
      });

      it('should return true', () => {
        assert.equal(true, ret);
      });

      it('should enqueue the Update RSP message', () => {
        assert.deepEqual(test.transport._updatesToSend[0], { foo: 'bar' });
      });

      it('should not call .sendMessage on the underlying TwilioConnection', () => {
        sinon.assert.notCalled(test.twilioConnection.sendMessage);
      });

      context('when the .state transitions to', () => {
        beforeEach(() => {
          extraPublishes.forEach(test.transport.publish, test.transport);
        });

        context('"connected"', () => {
          beforeEach(() => {
            test.open();
            test.connect();
          });

          it('should call .sendMessage on the underlying TwilioConnection with the reduced Update RSP message', () => {
            sinon.assert.calledWith(test.twilioConnection.sendMessage, Object.assign({
              session: test.transport._session
            }, expectedPublish));
          });
        });

        context('"disconnected"', () => {
          beforeEach(() => {
            test.transport.disconnect();
          });

          it('should not call .sendMessage on the TwilioConnection with the reduced Update RSP message', () => {
            sinon.assert.callCount(test.twilioConnection.sendMessage, 1);
          });
        });
      });
    });

    context('"disconnected"', () => {
      beforeEach(() => {
        test = makeTest();
        test.transport.disconnect();
        ret = test.transport.publish({ foo: 'bar' });
      });

      it('should return false', () => {
        assert.equal(false, ret);
      });

      it('should not call .sendMessage on the underlying TwilioConnection', () => {
        sinon.assert.callCount(test.twilioConnection.sendMessage, 1);
      });
    });

    context('"syncing"', () => {
      beforeEach(() => {
        test = makeTest();
        test.open();
        test.connect();
        test.transport.sync();
        ret = test.transport.publish({ foo: 'bar' });
      });

      it('should return true', () => {
        assert.equal(true, ret);
      });

      it('should enqueue the Update RSP message', () => {
        assert.deepEqual(test.transport._updatesToSend[0], { foo: 'bar' });
      });

      it('should not call .sendMessage on the underlying TwilioConnection', () => {
        sinon.assert.callCount(test.twilioConnection.sendMessage, 2);
      });

      context('when the .state transitions to', () => {
        beforeEach(() => {
          extraPublishes.forEach(test.transport.publish, test.transport);
        });

        context('"connected"', () => {
          beforeEach(() => {
            test.sync();
          });

          it('should call .sendMessage on the underlying TwilioConnection with the reduced Update RSP message', () => {
            sinon.assert.calledWith(test.twilioConnection.sendMessage, Object.assign({
              session: test.transport._session
            }, expectedPublish));
          });
        });

        context('"disconnected"', () => {
          beforeEach(() => {
            test.transport.disconnect();
          });

          it('should not call .sendMessage on the TwilioConnection with the reduced Update RSP message', () => {
            sinon.assert.callCount(test.twilioConnection.sendMessage, 3);
          });
        });
      });
    });
  });

  describe('#publishEvent', () => {
    let test;
    let ret;

    before(() => {
      test = makeTest();
      test.connect();
      ret = test.transport.publishEvent('foo', 'bar', { baz: 1 });
    });

    it('should call .publish() on the underlying ._eventPublisher', () => {
      sinon.assert.calledWith(test.eventPublisher.publish, 'foo', 'bar', { baz: 1 });
    });

    it('should return the value returned by calling .publish() on the underlying ._eventPublisher', () => {
      assert.equal(ret, 'baz');
    });
  });

  describe('#sync, called when the Transport\'s .state is', () => {
    let test;
    let ret;

    context('"connected"', () => {
      beforeEach(() => {
        test = makeTest();
        test.open();
        test.connect();
        ret = test.transport.sync();
      });

      it('should return true', () => {
        assert.equal(true, ret);
      });

      it('should transition to .state "syncing"', () => {
        assert.deepEqual([
          'connected',
          'syncing'
        ], test.transitions);
      });

      it('should call .sendMessage on the underlying TwilioConnection with a Sync RSP message', () => {
        sinon.assert.calledWith(test.twilioConnection.sendMessage, {
          name: test.name,
          participant: test.localParticipantState,
          // eslint-disable-next-line
          peer_connections: test.peerConnectionManager.getStates(),
          session: test.transport._session,
          token: test.accessToken,
          type: 'sync',
          version: 2
        });
      });
    });

    context('"connecting"', () => {
      beforeEach(() => {
        test = makeTest();
        ret = test.transport.sync();
      });

      it('should return false', () => {
        assert.equal(false, ret);
      });

      it('should not transition .state', () => {
        assert.deepEqual([
        ], test.transitions);
      });

      it('should not call .sendMessage on the underlying TwilioConnection', () => {
        sinon.assert.notCalled(test.twilioConnection.sendMessage);
      });
    });

    context('"disconnected"', () => {
      beforeEach(() => {
        test = makeTest();
        test.transport.disconnect();
        ret = test.transport.sync();
      });

      it('should return false', () => {
        assert.equal(false, ret);
      });

      it('should not transition .state', () => {
        assert.deepEqual([
          'disconnected'
        ], test.transitions);
      });

      it('should not call .sendMessage on the underlying TwilioConnection', () => {
        sinon.assert.callCount(test.twilioConnection.sendMessage, 1);
      });
    });

    context('"syncing"', () => {
      beforeEach(() => {
        test = makeTest();
        test.open();
        test.connect();
        test.transport.sync();
        ret = test.transport.sync();
      });

      it('should return false', () => {
        assert.equal(false, ret);
      });

      it('should not transition .state', () => {
        assert.deepEqual([
          'connected',
          'syncing'
        ], test.transitions);
      });

      it('should not call .sendMessage on the underlying TwilioConnection', () => {
        sinon.assert.callCount(test.twilioConnection.sendMessage, 2);
      });
    });
  });

  describe('the underlying TwilioConnection emits', () => {
    let test;

    beforeEach(() => {
      test = makeTest();
    });

    context('a "close" event, and the Transport\'s .state is', () => {
      context('"connected"', () => {
        let connectedOrMessageEventEmitted;
        let disconnectedError;

        beforeEach(() => {
          test.open();
          test.connect();
          test.transport.once('connected', () => {
            connectedOrMessageEventEmitted = true;
          });
          test.transport.once('message', () => {
            connectedOrMessageEventEmitted = true;
          });
          test.transport.once('stateChanged', (state, error) => {
            disconnectedError = error;
          });
        });

        context('when closed with an Error', () => {
          context('when the re-connect attempts haven\'t been exhausted', () => {
            beforeEach(() => {
              test.twilioConnection.close(new Error('foo'));
            });

            it('should transition .state to "syncing"', () => {
              assert.deepEqual([
                'connected',
                'syncing'
              ], test.transitions);
            });
          });

          context('when the re-connect attempts have been exhausted', () => {
            beforeEach(() => {
              test.transport._reconnectAttemptsLeft = 0;
              test.twilioConnection.close(new Error('foo'));
            });

            it('should transition .state to "disconnected"', () => {
              assert.deepEqual([
                'connected',
                'disconnected'
              ], test.transitions);
              assert(disconnectedError instanceof SignalingConnectionError);
            });

            it('should not emit either "connected" or "message" events', () => {
              assert(!connectedOrMessageEventEmitted);
            });
          });
        });

        context('when closed without an Error', () => {
          beforeEach(() => {
            test.twilioConnection.close();
          });

          it('should transition .state to "disconnected"', () => {
            assert.deepEqual([
              'connected',
              'disconnected'
            ], test.transitions);
            assert.equal(disconnectedError, null);
          });

          it('should not emit either "connected" or "message" events', () => {
            assert(!connectedOrMessageEventEmitted);
          });
        });
      });

      context('"connecting"', () => {
        let connectedOrMessageEventEmitted;
        let disconnectedError;

        beforeEach(() => {
          test.open();
          test.transport.once('connected', () => {
            connectedOrMessageEventEmitted = true;
          });
          test.transport.once('message', () => {
            connectedOrMessageEventEmitted = true;
          });
          test.transport.once('stateChanged', (state, error) => {
            disconnectedError = error;
          });
        });

        context('when closed with an Error', () => {
          context('when the re-connect attempts haven\'t been exhausted', () => {
            beforeEach(() => {
              test.twilioConnection.close(new Error('foo'));
            });

            it('should not transition states', () => {
              assert.deepEqual([], test.transitions);
            });
          });

          context('when the re-connect attempts have been exhausted', () => {
            beforeEach(() => {
              test.transport._reconnectAttemptsLeft = 0;
              test.twilioConnection.close(new Error('foo'));
            });

            it('should transition .state to "disconnected"', () => {
              assert.deepEqual([
                'disconnected'
              ], test.transitions);
              assert(disconnectedError instanceof SignalingConnectionError);
            });

            it('should not emit either "connected" or "message" events', () => {
              assert(!connectedOrMessageEventEmitted);
            });
          });
        });

        context('when closed without an Error', () => {
          beforeEach(() => {
            test.twilioConnection.close();
          });

          it('should transition .state to "disconnected"', () => {
            assert.deepEqual([
              'disconnected'
            ], test.transitions);
            assert.equal(disconnectedError, null);
          });

          it('should not emit either "connected" or "message" events', () => {
            assert(!connectedOrMessageEventEmitted);
          });
        });
      });

      context('"disconnected"', () => {
        let connectedOrMessageEventEmitted;
        let disconnectedError;

        beforeEach(() => {
          test.open();
          test.connect();
          test.transport.disconnect();

          test.transport.once('connected', () => {
            connectedOrMessageEventEmitted = true;
          });
          test.transport.once('message', () => {
            connectedOrMessageEventEmitted = true;
          });
          test.transport.once('stateChanged', (state, error) => {
            disconnectedError = error;
          });
          test.twilioConnection.close(new Error('foo'));
        });

        it('should do nothing"', () => {
          assert.deepEqual([
            'connected',
            'disconnected'
          ], test.transitions);
          assert(!disconnectedError);
        });

        it('should not emit either "connected" or "message" events', () => {
          assert(!connectedOrMessageEventEmitted);
        });
      });

      context('"syncing"', () => {
        let connectedOrMessageEventEmitted;
        let disconnectedError;

        beforeEach(() => {
          test.open();
          test.connect();
          test.transport.sync();
          test.transport.once('connected', () => {
            connectedOrMessageEventEmitted = true;
          });
          test.transport.once('message', () => {
            connectedOrMessageEventEmitted = true;
          });
          test.transport.once('stateChanged', (state, error) => {
            disconnectedError = error;
          });
        });

        context('when closed with an Error', () => {
          context('when the re-connect attempts haven\'t been exhausted', () => {
            beforeEach(() => {
              test.twilioConnection.close(new Error('foo'));
            });

            it('should not transition states', () => {
              assert.deepEqual([
                'connected',
                'syncing'
              ], test.transitions);
            });
          });

          context('when the re-connect attempts have been exhausted', () => {
            beforeEach(() => {
              test.transport._reconnectAttemptsLeft = 0;
              test.twilioConnection.close(new Error('foo'));
            });

            it('should transition .state to "disconnected"', () => {
              assert.deepEqual([
                'connected',
                'syncing',
                'disconnected'
              ], test.transitions);
              assert(disconnectedError instanceof SignalingConnectionError);
            });

            it('should not emit either "connected" or "message" events', () => {
              assert(!connectedOrMessageEventEmitted);
            });
          });
        });

        context('when closed without an Error', () => {
          beforeEach(() => {
            test.twilioConnection.close();
          });

          it('should transition .state to "disconnected"', () => {
            assert.deepEqual([
              'connected',
              'syncing',
              'disconnected'
            ], test.transitions);
            assert.equal(disconnectedError, null);
          });

          it('should not emit either "connected" or "message" events', () => {
            assert(!connectedOrMessageEventEmitted);
          });
        });
      });
    });

    context('an "open" event, and the Transport\'s .state is', () => {
      context('"connected"', () => {
        [true, false].forEach(isReconnecting => {
          context(`when ${!isReconnecting ? 'not ' : ''}re-connecting`, () => {
            let connectedOrMessageEventEmitted;

            beforeEach(done => {
              test.open();
              test.connect();
              test.transport.once('connected', () => {
                connectedOrMessageEventEmitted = true;
              });
              test.transport.once('message', () => {
                connectedOrMessageEventEmitted = true;
              });
              if (isReconnecting) {
                test.close(new Error('foo'));
              }
              setTimeout(() => {
                test.open();
                done();
              });
            });

            it('should not emit either "connected" or "message" events', () => {
              assert(!connectedOrMessageEventEmitted);
            });

            if (isReconnecting) {
              it('should transition .state to "syncing"', () => {
                assert.deepEqual([
                  'connected',
                  'syncing'
                ], test.transitions);
              });

              it('should call .sendMessage on the underlying TwilioConnection with a Sync RSP message', () => {
                sinon.assert.calledWith(test.twilioConnection.sendMessage, {
                  name: test.name,
                  participant: test.localParticipantState,
                  // eslint-disable-next-line
                  peer_connections: test.peerConnectionManager.getStates(),
                  session: test.transport._session,
                  token: test.accessToken,
                  type: 'sync',
                  version: 2
                });
              });
            } else {
              it('should not transition .state', () => {
                assert.deepEqual([
                  'connected'
                ], test.transitions);
              });

              it('should not call .sendMessage on the underlying TwilioConnection', () => {
                sinon.assert.callCount(test.twilioConnection.sendMessage, 1);
              });
            }
          });
        });
      });

      context('"connecting"', () => {
        let connectedOrMessageEventEmitted;

        beforeEach(() => {
          test.transport.once('connected', () => {
            connectedOrMessageEventEmitted = true;
          });
          test.transport.once('message', () => {
            connectedOrMessageEventEmitted = true;
          });
          test.open();
        });

        it('should not transition .state', () => {
          assert.deepEqual([], test.transitions);
        });

        it('should not emit either "connected" or "message" events', () => {
          assert(!connectedOrMessageEventEmitted);
        });

        it('should call .sendMessage on the underlying TwilioConnection with a Connect RSP message', () => {
          const message = test.twilioConnection.sendMessage.args[0][0];
          assert.equal(message.name, test.name);
          assert.equal(message.participant, test.localParticipantState);
          assert.deepEqual(message.peer_connections, test.peerConnectionManager.getStates());
          assert.equal(message.token, test.accessToken);
          assert.equal(message.type, 'connect');
          assert.equal(message.version, 2);
          assert.equal(message.publisher.name, `${name}.js`);
          assert.equal(message.publisher.sdk_version, version);
          assert.equal(typeof message.publisher.user_agent, 'string');
        });
      });

      context('"disconnected"', () => {
        let connectedOrMessageEventEmitted;

        beforeEach(() => {
          test.transport.disconnect();
          test.transport.once('connected', () => {
            connectedOrMessageEventEmitted = true;
          });
          test.transport.once('message', () => {
            connectedOrMessageEventEmitted = true;
          });
          test.open();
        });

        it('should not transition .state', () => {
          assert.deepEqual([
            'disconnected'
          ], test.transitions);
        });

        it('should not emit either "connected" or "message" events', () => {
          assert(!connectedOrMessageEventEmitted);
        });

        it('should call .sendMessage on the underlying TwilioConnection with a Disconnect RSP message', () => {
          sinon.assert.calledWith(test.twilioConnection.sendMessage, {
            session: test.transport._session,
            type: 'disconnect',
            version: 2
          });
        });
      });

      context('"syncing"', () => {
        let connectedOrMessageEventEmitted;

        beforeEach(() => {
          test.open();
          test.connect();
          test.transport.sync();
          test.transport.once('connected', () => {
            connectedOrMessageEventEmitted = true;
          });
          test.transport.once('message', () => {
            connectedOrMessageEventEmitted = true;
          });
          test.open();
        });

        it('should not transition .state', () => {
          assert.deepEqual([
            'connected',
            'syncing'
          ], test.transitions);
        });

        it('should not emit either "connected" or "message" events', () => {
          assert(!connectedOrMessageEventEmitted);
        });

        it('should call .sendMessage on the underlying TwilioConnection with a Sync RSP message', () => {
          sinon.assert.calledWith(test.twilioConnection.sendMessage, {
            name: test.name,
            participant: test.localParticipantState,
            // eslint-disable-next-line
            peer_connections: test.peerConnectionManager.getStates(),
            session: test.transport._session,
            token: test.accessToken,
            type: 'sync',
            version: 2
          });
        });
      });
    });

    context('a "message" event, and the Transport\'s .state is', () => {
      context('"connected", and the message\'s .type is', () => {
        let test;

        beforeEach(() => {
          test = makeTest();
          test.open();
          test.connect();
          test.transitions = [];
        });

        [
          { session: 'foo', type: 'connected' },
          { type: 'synced' },
          { type: 'update' }
        ].forEach(expectedMessage => {
          context(`"${expectedMessage.type}"`, () => {
            let connected;
            let message;

            beforeEach(() => {
              test.transport.once('connected', msg => {
                connected = msg;
              });
              test.transport.once('message', msg => {
                message = msg;
              });
              test.twilioConnection.receiveMessage(expectedMessage);
            });

            it('should not transition .state', () => {
              assert.deepEqual(test.transitions, []);
            });

            it('should not emit "connected"', () => {
              assert(!connected);
            });

            it('should emit "message"', () => {
              assert.deepEqual(message, expectedMessage);
            });
          });
        });

        [
          { code: 1, message: 'foo', type: 'error' },
          { type: 'disconnected' }
        ].forEach(expectedMessage => {
          context(`"${expectedMessage.type}"`, () => {
            let connected;
            let disconnectedError;
            let message;

            beforeEach(() => {
              test.transport.once('connected', msg => {
                connected = msg;
              });
              test.transport.on('stateChanged', function stateChanged(state, error) {
                if (state === 'disconnected') {
                  disconnectedError = error;
                  test.transport.removeListener('stateChanged', stateChanged);
                }
              });
              test.transport.once('message', msg => {
                message = msg;
              });
              test.twilioConnection.receiveMessage(expectedMessage);
            });

            it('should transition .state to "disconnected"', () => {
              assert.deepEqual(test.transitions, [
                'disconnected'
              ]);
            });

            if (expectedMessage.type === 'error') {
              it('should transition to .state "disconnected" with a TwilioError', () => {
                assert(disconnectedError instanceof TwilioError);
                assert.equal(disconnectedError.code, expectedMessage.code);
                assert.equal(disconnectedError.message, expectedMessage.message);
              });
            }

            it('should not emit "connected"', () => {
              assert(!connected);
            });

            it('should not emit "message"', () => {
              assert(!message);
            });
          });
        });

        context('"disconnected" with status "completed"', () => {
          let connected;
          let disconnectedError;
          let message;

          beforeEach(() => {
            test.transport.once('connected', msg => {
              connected = msg;
            });
            test.transport.on('stateChanged', function stateChanged(state, error) {
              if (state === 'disconnected') {
                disconnectedError = error;
                test.transport.removeListener('stateChanged', stateChanged);
              }
            });
            test.transport.once('message', msg => {
              message = msg;
            });
            test.twilioConnection.receiveMessage({ status: 'completed', type: 'disconnected' });
          });

          it('should transition .state to "disconnected" with a RoomCompletedError', () => {
            assert.deepEqual(test.transitions, [
              'disconnected'
            ]);
            assert(disconnectedError instanceof RoomCompletedError);
          });

          it('should not emit "connected"', () => {
            assert(!connected);
          });

          it('should not emit "message"', () => {
            assert(!message);
          });
        });
      });

      context('"connecting", and the message\'s .type is', () => {
        let test;

        beforeEach(() => {
          test = makeTest();
          test.open();
        });

        context('"connected"', () => {
          let connected;
          let message;

          beforeEach(() => {
            test.transport.once('connected', msg => {
              connected = msg;
            });
            test.transport.once('message', msg => {
              message = msg;
            });
            test.twilioConnection.receiveMessage({
              session: 'foo',
              type: 'connected'
            });
          });

          it('should transition .state to "connected"', () => {
            assert.deepEqual(test.transitions, [
              'connected'
            ]);
          });

          it('should emit "connected"', () => {
            assert.deepEqual(connected, {
              session: 'foo',
              type: 'connected'
            });
          });

          it('should not emit "message"', () => {
            assert(!message);
          });
        });

        [
          { code: 1, message: 'foo', type: 'error' },
          { type: 'disconnected' }
        ].forEach(expectedMessage => {
          context(`"${expectedMessage.type}"`, () => {
            let connected;
            let disconnectedError;
            let message;

            beforeEach(() => {
              test.transport.once('connected', msg => {
                connected = msg;
              });
              test.transport.on('stateChanged', function stateChanged(state, error) {
                if (state === 'disconnected') {
                  disconnectedError = error;
                  test.transport.removeListener('stateChanged', stateChanged);
                }
              });
              test.transport.once('message', msg => {
                message = msg;
              });
              test.twilioConnection.receiveMessage(expectedMessage);
            });

            it('should transition .state to "disconnected"', () => {
              assert.deepEqual(test.transitions, [
                'disconnected'
              ]);
            });

            if (expectedMessage.type === 'error') {
              it('should transition to .state "disconnected" with a TwilioError', () => {
                assert(disconnectedError instanceof TwilioError);
                assert.equal(disconnectedError.code, expectedMessage.code);
                assert.equal(disconnectedError.message, expectedMessage.message);
              });
            }

            it('should not emit "connected"', () => {
              assert(!connected);
            });

            it('should not emit "message"', () => {
              assert(!message);
            });
          });
        });

        context('"disconnected" with status "completed"', () => {
          let connected;
          let disconnectedError;
          let message;

          beforeEach(() => {
            test.transport.once('connected', msg => {
              connected = msg;
            });
            test.transport.on('stateChanged', function stateChanged(state, error) {
              if (state === 'disconnected') {
                disconnectedError = error;
                test.transport.removeListener('stateChanged', stateChanged);
              }
            });
            test.transport.once('message', msg => {
              message = msg;
            });
            test.twilioConnection.receiveMessage({ status: 'completed', type: 'disconnected' });
          });

          it('should transition .state to "disconnected" with a RoomCompletedError', () => {
            assert.deepEqual(test.transitions, [
              'disconnected'
            ]);
            assert(disconnectedError instanceof RoomCompletedError);
          });

          it('should not emit "connected"', () => {
            assert(!connected);
          });

          it('should not emit "message"', () => {
            assert(!message);
          });
        });

        ['synced', 'update'].forEach(type => {
          context(`"${type}"`, () => {
            let connected;
            let message;

            beforeEach(() => {
              test.transport.once('connected', msg => {
                connected = msg;
              });
              test.transport.once('message', msg => {
                message = msg;
              });
              test.twilioConnection.receiveMessage({ type });
            });

            it('should not transition .state', () => {
              assert.deepEqual(test.transitions, []);
            });

            it('should not emit "connected"', () => {
              assert(!connected);
            });

            it('should not emit "message"', () => {
              assert(!message);
            });

            context('after transition to .state "connected"', () => {
              beforeEach(() => {
                test.connect();
              });

              it('should emit "message"', () => {
                assert.deepEqual(message, { type });
              });
            });
          });
        });
      });

      context('"disconnected", and the message\'s .type is', () => {
        let test;

        beforeEach(() => {
          test = makeTest();
          test.open();
          test.connect();
          test.transport.disconnect();
          test.transitions = [];
        });

        [
          { session: 'foo', type: 'connected' },
          { type: 'disconnected' },
          { code: 1000, message: 'foo', type: 'error' },
          { type: 'synced' },
          { type: 'update' }
        ].forEach(expectedMessage => {
          let connected;
          let message;

          context(`"${expectedMessage.type}"`, () => {
            beforeEach(() => {
              test.transport.once('connected', msg => {
                connected = msg;
              });
              test.transport.once('message', msg => {
                message = msg;
              });
              test.twilioConnection.receiveMessage(expectedMessage);
            });

            it('should not transition .state', () => {
              assert.deepEqual(test.transitions, []);
            });

            it('should not emit "connected"', () => {
              assert(!connected);
            });

            it('should not emit "message"', () => {
              assert(!message);
            });
          });
        });
      });

      context('"syncing", and the message\'s .type is', () => {
        let test;

        beforeEach(() => {
          test = makeTest();
          test.open();
          test.connect();
          test.transport.sync();
          test.transitions = [];
        });

        [
          { session: 'foo', type: 'connected' },
          { type: 'update' }
        ].forEach(expectedMessage => {
          context(`"${expectedMessage.type}"`, () => {
            let connected;
            let message;

            beforeEach(() => {
              test.transport.once('connected', msg => {
                connected = msg;
              });
              test.transport.on('message', msg => {
                message = msg;
              });
              test.twilioConnection.receiveMessage(expectedMessage);
            });

            it('should not transition .state', () => {
              assert.deepEqual(test.transitions, []);
            });

            it('should not emit "connected"', () => {
              assert(!connected);
            });

            it('should not emit "message"', () => {
              assert(!message);
            });

            context('after transition to .state "connected"', () => {
              beforeEach(() => {
                test.sync();
              });

              it('should emit "message"', () => {
                assert.deepEqual(message, expectedMessage);
              });
            });
          });
        });

        [
          { code: 1, message: 'foo', type: 'error' },
          { type: 'disconnected' }
        ].forEach(expectedMessage => {
          context(`"${expectedMessage.type}"`, () => {
            let connected;
            let disconnectedError;
            let message;

            beforeEach(() => {
              test.transport.once('connected', msg => {
                connected = msg;
              });
              test.transport.on('stateChanged', function stateChanged(state, error) {
                if (state === 'disconnected') {
                  disconnectedError = error;
                  test.transport.removeListener('stateChanged', stateChanged);
                }
              });
              test.transport.once('message', msg => {
                message = msg;
              });
              test.twilioConnection.receiveMessage(expectedMessage);
            });

            it('should transition .state to "disconnected"', () => {
              assert.deepEqual(test.transitions, [
                'disconnected'
              ]);
            });

            if (expectedMessage.type === 'error') {
              it('should transition to .state "disconnected" with a TwilioError', () => {
                assert(disconnectedError instanceof TwilioError);
                assert.equal(disconnectedError.code, expectedMessage.code);
                assert.equal(disconnectedError.message, expectedMessage.message);
              });
            }

            it('should not emit "connected"', () => {
              assert(!connected);
            });

            it('should not emit "message"', () => {
              assert(!message);
            });
          });
        });

        context('"disconnected" with status "completed"', () => {
          let connected;
          let disconnectedError;
          let message;

          beforeEach(() => {
            test.transport.once('connected', msg => {
              connected = msg;
            });
            test.transport.on('stateChanged', function stateChanged(state, error) {
              if (state === 'disconnected') {
                disconnectedError = error;
                test.transport.removeListener('stateChanged', stateChanged);
              }
            });
            test.transport.once('message', msg => {
              message = msg;
            });
            test.twilioConnection.receiveMessage({ status: 'completed', type: 'disconnected' });
          });

          it('should transition .state to "disconnected" with a RoomCompletedError', () => {
            assert.deepEqual(test.transitions, [
              'disconnected'
            ]);
            assert(disconnectedError instanceof RoomCompletedError);
          });

          it('should not emit "connected"', () => {
            assert(!connected);
          });

          it('should not emit "message"', () => {
            assert(!message);
          });
        });

        context('"synced"', () => {
          let connected;
          let message;

          beforeEach(() => {
            test.transport.once('connected', msg => {
              connected = msg;
            });
            test.transport.on('message', msg => {
              message = msg;
            });
            test.twilioConnection.receiveMessage({ type: 'synced' });
          });

          it('should transition .state to "connected"', () => {
            assert.deepEqual(test.transitions, [
              'connected'
            ]);
          });

          it('should not emit "connected"', () => {
            assert(!connected);
          });

          it('should emit "message"', () => {
            assert.deepEqual(message, {
              type: 'synced'
            });
          });
        });
      });
    });
  });
});

class FakeTwilioConnection extends EventEmitter {
  constructor() {
    super();
    this.close = sinon.spy(error => this.emit('close', error));
    this.open = () => this.emit('open');
    this.receiveMessage = message => this.emit('message', message);
    this.sendMessage = sinon.spy(() => {});
  }
}

function makeTest(options) {
  options = options || {};
  options.bandwidthProfile = options.bandwidthProfile || {};
  options.reconnectBackOffJitter = options.reconnectBackOffJitter || 0;
  options.reconnectBackOffMs = options.reconnectBackOffMs || 0;
  options.name = 'name' in options ? options.name : makeName();
  options.accessToken = options.accessToken || makeAccessToken();
  options.sdpFormat = options.sdpFormat || 'foo';
  options.wsServer = options.wsServer || makeName();
  options.localParticipantState = options.localParticipantState || {
    revision: 1,
    tracks: [
      { whiz: 'bang' }
    ]
  };
  options.localParticipant = options.localParticipant || makeLocalParticipant(options);
  options.peerConnectionManager = options.peerConnectionManager || makePeerConnectionManager(options);
  options.InsightsPublisher = options.InsightsPublisher || makeInsightsPublisherConstructor(options);
  options.NullInsightsPublisher = options.NullInsightsPublisher || makeInsightsPublisherConstructor(options);
  options.TwilioConnection = options.TwilioConnection || FakeTwilioConnection;
  options.transport = options.transport || new TwilioConnectionTransport(
    options.name,
    options.accessToken,
    options.localParticipant,
    options.peerConnectionManager,
    options.wsServer,
    options);
  options.twilioConnection = options.transport._twilioConnection;
  options.transitions = [];
  options.transport.on('stateChanged', state => {
    options.transitions.push(state);
  });
  options.receiveMessage = message => options.twilioConnection.receiveMessage(message);

  options.close = error => {
    options.twilioConnection.close(error);
    setTimeout(() => {
      options.twilioConnection = options.transport._twilioConnection;
    });
  };

  options.open = () => options.twilioConnection.open();
  options.connect = () => options.receiveMessage({ session: makeName(), type: 'connected' });
  options.sync = () => options.receiveMessage({ type: 'synced' });
  return options;
}

function makeName() {
  return Math.random().toString(36).slice(2);
}

function makeAccessToken() {
  return Math.random().toString(36).slice(2);
}

function makeLocalParticipant(options) {
  const localParticipant = {};
  localParticipant.getState = sinon.spy(() => options.localParticipantState);
  return localParticipant;
}

function makePeerConnectionManager() {
  return { getStates: () => [] };
}

function makeInsightsPublisherConstructor(testOptions) {
  return function InsightsPublisher() {
    this.disconnect = sinon.spy(() => {});
    this.publish = sinon.spy(() => 'baz');
    testOptions.eventPublisher = this;
  };
}<|MERGE_RESOLUTION|>--- conflicted
+++ resolved
@@ -12,20 +12,12 @@
 const { combinations } = require('../../../../lib/util');
 
 describe('TwilioConnectionTransport', () => {
-<<<<<<< HEAD
-  combinations([[true, false], [true, false], [true, false], [true, false]]).forEach(([networkQuality, dominantSpeaker, automaticSubscription, trackSwitchOff]) => {
-    describe(`constructor, called with
-        .networkQuality flag ${networkQuality ? 'enabled' : 'disabled'},
-        .dominantSpeaker flag ${dominantSpeaker ? 'enabled' : 'disabled'},
-        .automaticSubscription flag ${automaticSubscription ? 'enabled' : 'disabled'} and
-        .trackSwitchOff flag ${trackSwitchOff ? 'enabled' : 'disabled'},
-        `, () => {
-=======
   combinations([
-    [true, false],
-    [true, false],
-    [true, false],
-    [
+    [true, false], // networkQuality
+    [true, false], // dominantSpeaker
+    [true, false], // automaticSubscription
+    [true, false], // trackSwitchOff
+    [              // bandwidthProfile
       [{}, {}],
       [{ video: {} }, {}],
       [{ video: { mode: 'foo' } }, { mode: 'foo' }],
@@ -53,9 +45,13 @@
         }
       ]
     ]
-  ]).forEach(([networkQuality, dominantSpeaker, automaticSubscription, bandwidthProfile, expectedRspPayload]) => {
-    describe(`constructor, called with .networkQuality flag ${networkQuality ? 'enabled' : 'disabled'}, .dominantSpeaker flag ${dominantSpeaker ? 'enabled' : 'disabled'}, .automaticSubscription flag ${automaticSubscription ? 'enabled' : 'disabled'} and .bandwidthProfile ${JSON.stringify(bandwidthProfile)}`, () => {
->>>>>>> 706ca8b7
+  ]).forEach(([networkQuality, dominantSpeaker, automaticSubscription, trackSwitchOff, bandwidthProfile, expectedRspPayload]) => {
+    describe(`constructor, called with
+      .networkQuality flag ${networkQuality ? 'enabled' : 'disabled'},
+      .dominantSpeaker flag ${dominantSpeaker ? 'enabled' : 'disabled'},
+      .automaticSubscription flag ${automaticSubscription ? 'enabled' : 'disabled'},
+      .trackSwitchOff flag ${trackSwitchOff ? 'enabled' : 'disabled'} and,
+      .bandwidthProfile ${JSON.stringify(bandwidthProfile)}`, () => {
       let test;
 
       beforeEach(() => {
