'use strict';

const assert = require('assert');
const { EventEmitter } = require('events');
const sinon = require('sinon');

const Transport = require('../../../../../lib/signaling/v2/transport');
const { PUBLISH_MAX_ATTEMPTS } = require('../../../../../lib/util/constants');

const {
  SignalingConnectionDisconnectedError,
  SignalingConnectionError,
  SignalingConnectionTimeoutError,
  SignalingIncomingMessageInvalidError
} = require('../../../../../lib/util/twilio-video-errors');

const TwilioError = require('../../../../../lib/util/twilioerror');

describe('Transport', () => {
  describe('constructor', () => {
    let test;

    beforeEach(() => {
      test = makeTest();
    });

    it('sets the .state to "connecting"', () => {
      assert.equal('connecting', test.transport.state);
    });

    it('calls .invite on the underlying SIP.js UA', () => {
      assert(test.ua.invite.calledOnce);
    });

    context('when it calls .invite on the underlying SIP.js UA', () => {
      it('sets the target to "sip:orchestrator@endpoint.twilio.com"', () => {
        assert.equal(
          'sip:orchestrator@endpoint.twilio.com',
          test.ua.invite.args[0][0]);
      });

      it('sets the X-Twilio-AccessToken to the Access Token', () => {
        assert(test.ua.invite.args[0][1].extraHeaders.includes(
          'X-Twilio-AccessToken: ' + test.accessToken));
      });

      it('sets the Session-Expires to 120', () => {
        assert(test.ua.invite.args[0][1].extraHeaders.includes(
          'Session-Expires: 120'));
      });

      it('sets the mediaHandlerFactory to return a SIPJSMediaHandler', () => {
        assert(test.ua.invite.args[0][1].mediaHandlerFactory() instanceof test.SIPJSMediaHandler);
      });

      context('the SIPJSMediaHandler', () => {
        beforeEach(() => {
          test.ua.invite.args[0][1].mediaHandlerFactory();
        });

        it('receives the PeerConnectionManager', () => {
          assert.equal(test.peerConnectionManager, test.mediaHandler.peerConnectionManager);
        });

        it('receives a createMessage function', () => {
          assert.equal('function', typeof test.mediaHandler.createMessage);
        });

        context('the createMessage function, called when the Transport\'s .state is', () => {
          context('"connected", returns an RSP message that', () => {
            let message;

            beforeEach(() => {
              test.connect();
              message = test.mediaHandler.createMessage();
            });

            it('has .name matching the name passed to the constructor', () => {
              assert.equal(test.name, message.name);
            });

            it('has .participant state matching the local ParticipantSignaling\'s state', () => {
              assert.deepEqual(test.localParticipantState, message.participant);
            });

            it('has .type "update"', () => {
              assert.equal('update', message.type);
            });

            it('has .version 1', () => {
              assert.equal(1, message.version);
            });
          });

          context('"connecting", returns an RSP message that', () => {
            let message;

            beforeEach(() => {
              message = test.mediaHandler.createMessage();
            });

            it('has .name matching the name passed to the constructor', () => {
              assert.equal(test.name, message.name);
            });

            it('has .participant state matching the local ParticipantSignaling\'s state', () => {
              assert.deepEqual(test.localParticipantState, message.participant);
            });

            it('has .type "connect"', () => {
              assert.equal('connect', message.type);
            });

            it('has .version 1', () => {
              assert.equal(1, message.version);
            });
          });

          context('"disconnected", returns an RSP message that', () => {
            let message;

            beforeEach(() => {
              test.transport.disconnect();
              message = test.mediaHandler.createMessage();
            });

            it('is a disconnect request', () => {
              assert.deepEqual({
                type: 'disconnect',
                version: 1
              }, message);
            });
          });

          context('"syncing", returns an RSP message that', () => {
            let message;

            beforeEach(() => {
              test.connect();
              test.transport.sync();
              message = test.mediaHandler.createMessage();
            });

            it('has .name matching the name passed to the constructor', () => {
              assert.equal(test.name, message.name);
            });

            it('has .participant state matching the local ParticipantSignaling\'s state', () => {
              assert.deepEqual(test.localParticipantState, message.participant);
            });

            it('has .type "sync"', () => {
              assert.equal('sync', message.type);
            });

            it('has .version 1', () => {
              assert.equal(1, message.version);
            });
          });
        });
      });
    });
  });

  describe('#disconnect, called when the Transport\'s .state is', () => {
    let test;
    let ret;

    context('"connected"', () => {
      beforeEach(() => {
        test = makeTest();
        test.connect();
        ret = test.transport.disconnect();
      });

      it('returns true', () => {
        assert.equal(true, ret);
      });

      it('transitions to .state "disconnected"', () => {
        assert.deepEqual([
          'connected',
          'disconnected'
        ], test.transitions);
      });

      it('calls .terminate on the underlying SIP.js Session', () => {
        assert(test.session.terminate.calledOnce);
      });

      it('calls .stop on the underlying SIP.js UA', () => {
        assert(test.ua.stop.calledOnce);
      });

      it('calls .disconnect() on the underlying ._eventPublisher', () => {
        sinon.assert.calledOnce(test.eventPublisher.disconnect);
      });

      context('when calling .terminate', () => {
        it('sets the body to a disconnect RSP request', () => {
          assert.deepEqual({
            type: 'disconnect',
            version: 1
          }, JSON.parse(test.session.terminate.args[0][0].body));
        });

        it('sets the Content-Type to "application/room-signaling+json"', () => {
          assert.deepEqual([
            'Content-Type: application/room-signaling+json'
          ], test.session.terminate.args[0][0].extraHeaders);
        });
      });
    });

    context('"connecting"', () => {
      beforeEach(() => {
        test = makeTest();
        ret = test.transport.disconnect();
      });

      it('returns true', () => {
        assert.equal(true, ret);
      });

      it('transitions to .state "disconnected"', () => {
        assert.deepEqual([
          'disconnected'
        ], test.transitions);
      });

      it('calls .terminate on the underlying SIP.js Session', () => {
        assert(test.session.terminate.calledOnce);
      });

      it('calls .stop on the underlying SIP.js UA', () => {
        assert(test.ua.stop.calledOnce);
      });

      it('calls .disconnect() on the underlying ._eventPublisher', () => {
        sinon.assert.calledOnce(test.eventPublisher.disconnect);
      });

      context('when calling .terminate', () => {
        it('sets the body to a disconnect RSP request', () => {
          assert.deepEqual({
            type: 'disconnect',
            version: 1
          }, JSON.parse(test.session.terminate.args[0][0].body));
        });

        it('sets the Content-Type to "application/room-signaling+json"', () => {
          assert.deepEqual([
            'Content-Type: application/room-signaling+json'
          ], test.session.terminate.args[0][0].extraHeaders);
        });
      });
    });

    context('"disconnected"', () => {
      beforeEach(() => {
        test = makeTest();
        test.transport.disconnect();
        ret = test.transport.disconnect();
      });

      it('returns false', () => {
        assert.equal(false, ret);
      });

      it('does not transition .state', () => {
        assert.deepEqual([
          'disconnected'
        ], test.transitions);
      });

      it('does not call .terminate on the underlying SIP.js Session', () => {
        assert(!test.session.terminate.calledTwice);
      });

      it('does not call .stop on the underlying SIP.js UA', () => {
        assert(!test.ua.stop.calledTwice);
      });

      it('does not call .disconnect() on the underlying ._eventPublisher', () => {
        sinon.assert.calledOnce(test.eventPublisher.disconnect);
      });
    });

    context('"syncing"', () => {
      beforeEach(() => {
        test = makeTest();
        test.connect();
        test.transport.sync();
        ret = test.transport.disconnect();
      });

      it('returns true', () => {
        assert.equal(true, ret);
      });

      it('transitions to .state "disconnected"', () => {
        assert.deepEqual([
          'connected',
          'syncing',
          'disconnected'
        ], test.transitions);
      });

      it('calls .terminate on the underlying SIP.js Session', () => {
        assert(test.session.terminate.calledOnce);
      });

      it('calls .stop on the underlying SIP.js UA', () => {
        assert(test.ua.stop.calledOnce);
      });

      context('when calling .terminate', () => {
        it('sets the body to a disconnect RSP request', () => {
          assert.deepEqual({
            type: 'disconnect',
            version: 1
          }, JSON.parse(test.session.terminate.args[0][0].body));
        });

        it('sets the Content-Type to "application/room-signaling+json"', () => {
          assert.deepEqual([
            'Content-Type: application/room-signaling+json'
          ], test.session.terminate.args[0][0].extraHeaders);
        });
      });
    });
  });

  describe('#publish, called when the Transport\'s .state is', () => {
    let test;
    let ret;

    // NOTE(mroberts): These are used to test .publish in the "connecting" and
    // "syncing" states below.
    const extraPublishes = [
      {
        participant: {
          revision: 1,
          tracks: []
        },
        // eslint-disable-next-line camelcase
        peer_connections: [
          {
            id: 'a',
            description: {
              revision: 1,
              type: 'alpha'
            },
            ice: {
              candidates: [
                { candidate: 'candidate1' },
                { candidate: 'candidate2' }
              ],
              revision: 2
            }
          }
        ]
      },
      {
        participant: {
          revision: 2,
          tracks: [
            { fizz: 'buzz' }
          ]
        },
        // eslint-disable-next-line camelcase
        peer_connections: [
          {
            id: 'a',
            description: {
              revision: 2,
              type: 'beta'
            },
            ice: {
              candidates: [
                { candidate: 'candidate1' }
              ],
              revision: 1
            }
          },
          {
            id: 'b',
            description: {
              revision: 1,
              type: 'gamma'
            }
          },
          {
            id: 'c'
          }
        ]
      },
    ];

    const expectedPublish = {
      participant: {
        revision: 2,
        tracks: [
          { fizz: 'buzz' }
        ]
      },
      // eslint-disable-next-line camelcase
      peer_connections: [
        {
          id: 'a',
          description: {
            revision: 2,
            type: 'beta'
          },
          ice: {
            candidates: [
              { candidate: 'candidate1' },
              { candidate: 'candidate2' }
            ],
            revision: 2
          }
        },
        {
          id: 'b',
          description: {
            revision: 1,
            type: 'gamma'
          }
        },
        {
          id: 'c'
        }
      ],
      type: 'update',
      version: 1
    };

    context('"connected"', () => {
      beforeEach(() => {
        test = makeTest();
        test.connect();
        ret = test.transport.publish({ foo: 'bar' });
      });

      it('returns true', () => {
        assert.equal(true, ret);
      });

      it('calls .sendRequest on the underlying SIP.js Session', () => {
        assert(test.session.sendRequest.calledOnce);
      });

      context('when it calls .sendRequest on the underlyng SIP.js Session', () => {
        it('sets the request type to "INFO"', () => {
          assert.equal('INFO', test.session.sendRequest.args[0][0]);
        });

        it('sets the body to an update RSP message', () => {
          assert.deepEqual({
            foo: 'bar',
            type: 'update',
            version: 1
          }, JSON.parse(test.session.sendRequest.args[0][1].body));
        });

        it('sets the Content-Type to "application/room-signaling+json"', () => {
          assert(test.session.sendRequest.args[0][1].extraHeaders.includes(
            'Content-Type: application/room-signaling+json'));
        });

        it('sets the Event to "room-signaling"', () => {
          assert(test.session.sendRequest.args[0][1].extraHeaders.includes(
            'Event: room-signaling'));
        });

        it('sets the Info-Package to "room-signaling"', () => {
          assert(test.session.sendRequest.args[0][1].extraHeaders.includes(
            'Info-Package: room-signaling'));
        });
      });

      context('when fails with a 5xx error', () => {
        const sendRequestCallTimes = [];

        let test;

        beforeEach(() => {
          return new Promise(resolve => {
            test = makeTest({
              sendRequest(type, request) {
                sendRequestCallTimes.push(Date.now());
                // eslint-disable-next-line camelcase
                request.receiveResponse({ status_code: 500 });
                if (sendRequestCallTimes.length === PUBLISH_MAX_ATTEMPTS) {
                  resolve();
                }
              }
            });
            sendRequestCallTimes.splice(0);
            test.connect();
            test.transport.publish({ foo: 'bar' });
          });
        });
      });
    });

    context('"connecting"', () => {
      beforeEach(() => {
        test = makeTest();
        ret = test.transport.publish({ foo: 'bar' });
      });

      it('returns true', () => {
        assert.equal(true, ret);
      });

      it('does not call .sendRequest on the underlying SIP.js Session', () => {
        assert(!test.session.sendRequest.calledOnce);
      });

      context('when the .state transitions to', () => {
        beforeEach(() => {
          extraPublishes.forEach(test.transport.publish, test.transport);
        });

        context('"connected"', () => {
          beforeEach(() => {
            test.connect();
          });

          it('calls .sendRequest on the underlying SIP.js Session', () => {
            assert(test.session.sendRequest.calledOnce);
          });

          context('when it calls .sendRequest on the underlyng SIP.js Session', () => {
            it('sets the request type to "INFO"', () => {
              assert.equal('INFO', test.session.sendRequest.args[0][0]);
            });

            it('sets the body to an update RSP message combining any updates .publish-ed while the Transport\'s .state was "connecting"', () => {
              assert.deepEqual(
                expectedPublish,
                JSON.parse(test.session.sendRequest.args[0][1].body));
            });

            it('sets the Content-Type to "application/room-signaling+json"', () => {
              assert(test.session.sendRequest.args[0][1].extraHeaders.includes(
                'Content-Type: application/room-signaling+json'));
            });

            it('sets the Event to "room-signaling"', () => {
              assert(test.session.sendRequest.args[0][1].extraHeaders.includes(
                'Event: room-signaling'));
            });

            it('sets the Info-Package to "room-signaling"', () => {
              assert(test.session.sendRequest.args[0][1].extraHeaders.includes(
                'Info-Package: room-signaling'));
            });
          });
        });

        context('"disconnected"', () => {
          beforeEach(() => {
            test.transport.disconnect();
          });

          it('does not call .sendRequest on the underlying SIP.js Session', () => {
            assert(!test.session.sendRequest.calledTwice);
          });
        });
      });
    });

    context('"disconnected"', () => {
      beforeEach(() => {
        test = makeTest();
        test.transport.disconnect();
        ret = test.transport.publish({ foo: 'bar' });
      });

      it('returns false', () => {
        assert.equal(false, ret);
      });

      it('does not call .sendRequest on the underlying SIP.js Session', () => {
        assert(!test.session.sendRequest.calledOnce);
      });
    });

    context('"syncing"', () => {
      beforeEach(() => {
        test = makeTest();
        test.connect();
        test.transport.sync();
        ret = test.transport.publish({ foo: 'bar' });
      });

      it('returns true', () => {
        assert.equal(true, ret);
      });

      it('does not call .sendRequest on the underlying SIP.js Session', () => {
        assert(!test.session.sendRequest.calledOnce);
      });

      context('when the .state transitions to', () => {
        beforeEach(() => {
          extraPublishes.forEach(test.transport.publish, test.transport);
        });

        context('"connected"', () => {
          beforeEach(() => {
            test.sync();
          });

          it('calls .sendRequest on the underlying SIP.js Session', () => {
            assert(test.session.sendRequest.calledOnce);
          });

          context('when it calls .sendRequest on the underlyng SIP.js Session', () => {
            it('sets the request type to "INFO"', () => {
              assert.equal('INFO', test.session.sendRequest.args[0][0]);
            });

            it('sets the body to an update RSP message combining any updates .publish-ed while the Transport\'s .state was "connecting"', () => {
              assert.deepEqual(
                expectedPublish,
                JSON.parse(test.session.sendRequest.args[0][1].body));
            });

            it('sets the Content-Type to "application/room-signaling+json"', () => {
              assert(test.session.sendRequest.args[0][1].extraHeaders.includes(
                'Content-Type: application/room-signaling+json'));
            });

            it('sets the Event to "room-signaling"', () => {
              assert(test.session.sendRequest.args[0][1].extraHeaders.includes(
                'Event: room-signaling'));
            });

            it('sets the Info-Package to "room-signaling"', () => {
              assert(test.session.sendRequest.args[0][1].extraHeaders.includes(
                'Info-Package: room-signaling'));
            });
          });
        });

        context('"disconnected"', () => {
          beforeEach(() => {
            test.transport.disconnect();
          });

          it('does not call .sendRequeston the underlying SIP.js Session', () => {
            assert(!test.session.sendRequest.calledTwice);
          });
        });
      });
    });
  });

  describe('#publishEvent', () => {
    let test;
    let ret;

    before(() => {
      test = makeTest();
      test.connect();
      ret = test.transport.publishEvent('foo', 'bar', { baz: 1 });
    });

    it('should call .publish() on the underlying ._eventPublisher', () => {
      sinon.assert.calledWith(test.eventPublisher.publish, 'foo', 'bar', { baz: 1 });
    });

    it('should return the value returned by calling .publish() on the underlying ._eventPublisher', () => {
      assert.equal(ret, 'baz');
    });
  });

  describe('#sync, called when the Transport\'s .state is', () => {
    let test;
    let ret;

    context('"connected"', () => {
      beforeEach(() => {
        test = makeTest();
        test.connect();
        ret = test.transport.sync();
      });

      it('returns true', () => {
        assert.equal(true, ret);
      });

      it('transitions to .state "syncing"', () => {
        assert.deepEqual([
          'connected',
          'syncing'
        ], test.transitions);
      });

      it('calls .sendReinvite on the underlying SIP.js Session', () => {
        assert(test.session.sendReinvite.calledOnce);
      });
    });

    context('"connecting"', () => {
      beforeEach(() => {
        test = makeTest();
        ret = test.transport.sync();
      });

      it('returns false', () => {
        assert.equal(false, ret);
      });

      it('does not transition .state', () => {
        assert.deepEqual([
        ], test.transitions);
      });

      it('does not call .sendReinvite on the underlying SIP.js Session', () => {
        assert(!test.session.sendReinvite.calledOnce);
      });
    });

    context('"disconnected"', () => {
      beforeEach(() => {
        test = makeTest();
        test.transport.disconnect();
        ret = test.transport.sync();
      });

      it('returns false', () => {
        assert.equal(false, ret);
      });

      it('does not transition .state', () => {
        assert.deepEqual([
          'disconnected'
        ], test.transitions);
      });

      it('does not call .sendReinvite on the underlying SIP.js Session', () => {
        assert(!test.session.sendReinvite.calledOnce);
      });
    });

    context('"syncing"', () => {
      beforeEach(() => {
        test = makeTest();
        test.connect();
        test.transport.sync();
        ret = test.transport.sync();
      });

      it('returns false', () => {
        assert.equal(false, ret);
      });

      it('does not transition .state', () => {
        assert.deepEqual([
          'connected',
          'syncing'
        ], test.transitions);
      });

      it('does not call .sendReinvite on the underlying SIP.js Session', () => {
        assert(!test.session.sendReinvite.calledTwice);
      });
    });
  });

  describe('the underlying SIP.js Session emits', () => {
    let test;

    beforeEach(() => {
      test = makeTest();
    });

    context('an "accepted" event, and the Transport\'s .state is', () => {
      context('"connected", and the request contains an RSP message with type', () => {
        let eventEmitted;

        beforeEach(() => {
          test.connect();
          eventEmitted = false;
          test.transport.once('connected', () => { eventEmitted = true; });
          test.transport.once('message', () => { eventEmitted = true; });
          test.transitions = [];
        });

        context('"connected"', () => {
          beforeEach(() => {
            test.accepted({ type: 'connected' });
          });

          it('does nothing', () => {
            assert(!eventEmitted);
            assert.deepEqual([], test.transitions);
          });
        });

        context('"disconnected"', () => {
          beforeEach(() => {
            test.accepted({ type: 'disconnected' });
          });

          it('does nothing', () => {
            assert(!eventEmitted);
            assert.deepEqual([], test.transitions);
          });
        });

        context('"error"', () => {
          beforeEach(() => {
            test.accepted({ type: 'error' });
          });

          it('does nothing', () => {
            assert(!eventEmitted);
            assert.deepEqual([], test.transitions);
          });
        });

        context('"synced"', () => {
          beforeEach(() => {
            test.accepted({ type: 'synced' });
          });

          it('does nothing', () => {
            assert(!eventEmitted);
            assert.deepEqual([], test.transitions);
          });
        });

        context('"update"', () => {
          beforeEach(() => {
            test.accepted({ type: 'update' });
          });

          it('does nothing', () => {
            assert(!eventEmitted);
            assert.deepEqual([], test.transitions);
          });
        });
      });

      context('"connecting", and the request contains an RSP message with type', () => {
        context('"connected"', () => {
          const message = {
            type: 'connected',
            foo: 'bar'
          };

          let connectedEvent;
          let messageEvent;

          beforeEach(() => {
            connectedEvent = null;
            messageEvent = false;
            test.transport.once('connected', message => { connectedEvent = message; });
            test.transport.once('message', () => { messageEvent = true; });
            test.accepted(message);
          });

          it('emits a "connected" event with the RSP message', () => {
            assert.deepEqual(message, connectedEvent);
          });

          it('does not emit an "message" event', () => {
            assert(!messageEvent);
          });

          it('transitions .state to "connected"', () => {
            assert.deepEqual([
              'connected'
            ], test.transitions);
          });
        });

        context('"disconnected"', () => {
          let connectedEvent;
          let messageEvent;

          beforeEach(() => {
            connectedEvent = false;
            messageEvent = false;
            test.transport.once('connected', () => { connectedEvent = true; });
            test.transport.once('message', () => { messageEvent = true; });
            test.accepted({ type: 'disconnected' });
          });

          it('does not emit a "connected" event', () => {
            assert(!connectedEvent);
          });

          it('does not emit an "message" event', () => {
            assert(!messageEvent);
          });

          it('transitions .state to "disconnected"', () => {
            assert.deepEqual([
              'disconnected'
            ], test.transitions);
          });
        });

        context('"error"', () => {
          let connectedEvent;
          let messageEvent;

          beforeEach(() => {
            connectedEvent = false;
            messageEvent = false;
            test.transport.once('connected', () => { connectedEvent = true; });
            test.transport.once('message', () => { messageEvent = true; });
            test.accepted({ type: 'error' });
          });

          it('does not emit a "connected" event', () => {
            assert(!connectedEvent);
          });

          it('does not emit an "message" event', () => {
            assert(!messageEvent);
          });

          it('transitions .state to "disconnected"', () => {
            assert.deepEqual([
              'disconnected'
            ], test.transitions);
          });
        });

        context('"error" with code and message in the response body', () => {
          let disconnect;

          beforeEach(() => {
            disconnect = test.transport.disconnect;
            test.transport.disconnect = sinon.spy();
            test.receiveRequest({ type: 'error', code: 12345, message: 'foo bar' }, 'accepted');
          });

          it('calls #disconnect() with a TwilioError', () => {
            const error = test.transport.disconnect.args[0][0];
            assert(error instanceof TwilioError);
            assert.equal(error.code, 12345);
            assert.equal(error.message, 'foo bar');
          });

          afterEach(() => {
            test.transport.disconnect = disconnect;
          });
        });

        context('"error" with code and message in the response header', () => {
          let disconnect;

          beforeEach(() => {
            disconnect = test.transport.disconnect;
            test.transport.disconnect = sinon.spy();
            test.receiveRequest({ type: 'error' }, 'accepted', { 'X-Twilio-Error': '67890 bar baz' });
          });

          it('calls #disconnect() with a TwilioError', () => {
            const error = test.transport.disconnect.args[0][0];
            assert(error instanceof TwilioError);
            assert.equal(error.code, 67890);
            assert.equal(error.message, 'bar baz');
          });

          afterEach(() => {
            test.transport.disconnect = disconnect;
          });
        });

        context('"error" with no code or message in either the body or the header', () => {
          let disconnect;

          beforeEach(() => {
            disconnect = test.transport.disconnect;
            test.transport.disconnect = sinon.spy();
            test.receiveRequest({ type: 'error' }, 'accepted', { 'X-Twilio-Foo': '12345 foo bar' });
          });

          it('calls #disconnect() with an unknown TwilioError', () => {
            const error = test.transport.disconnect.args[0][0];
            assert(error instanceof TwilioError);
            assert.equal(error.code, 0);
            assert.equal(error.message, 'Unknown error');
          });

          afterEach(() => {
            test.transport.disconnect = disconnect;
          });
        });

        context('"synced"', () => {
          const message = {
            type: 'synced'
          };

          let connectedEvent;
          let messageEvent;

          beforeEach(() => {
            connectedEvent = false;
            messageEvent = null;
            test.transport.once('connected', () => { connectedEvent = true; });
            test.transport.once('message', message => { messageEvent = message; });
            test.accepted(message);
          });

          it('does not emit a "connected" event', () => {
            assert(!connectedEvent);
          });

          it('does not emit an "message" event', () => {
            assert(!messageEvent);
          });

          it('does not transition .state', () => {
            assert.deepEqual([], test.transitions);
          });

          context('when the Transport\'s .state transitions to', () => {
            context('"connected"', () => {
              beforeEach(() => {
                test.receiveRequest({ type: 'connected' });
              });

              it('emits an "message" event with the RSP message with type "synced"', () => {
                assert.deepEqual(message, messageEvent);
              });
            });

            context('"disconnected"', () => {
              beforeEach(() => {
                test.receiveRequest({ type: 'disconnected' });
              });

              it('does not emit an "message" event', () => {
                assert(!messageEvent);
              });
            });
          });
        });

        context('"update"', () => {
          const message = {
            type: 'update'
          };

          let connectedEvent;
          let messageEvent;

          beforeEach(() => {
            connectedEvent = false;
            messageEvent = null;
            test.transport.once('connected', () => { connectedEvent = true; });
            test.transport.once('message', message => { messageEvent = message; });
            test.accepted(message);
          });

          it('does not emit a "connected" event', () => {
            assert(!connectedEvent);
          });

          it('does not emit an "message" event', () => {
            assert(!messageEvent);
          });

          it('does not transition .state', () => {
            assert.deepEqual([], test.transitions);
          });

          context('when the Transport\'s .state transitions to', () => {
            context('"connected"', () => {
              beforeEach(() => {
                test.receiveRequest({ type: 'connected' });
              });

              it('emits an "message" event with the RSP message with type "update"', () => {
                assert.deepEqual(message, messageEvent);
              });
            });

            context('"disconnected"', () => {
              beforeEach(() => {
                test.receiveRequest({ type: 'disconnected' });
              });

              it('does not emit an "message" event', () => {
                assert(!messageEvent);
              });
            });
          });
        });
      });

      context('"disconnected", and the request contains an RSP message with type', () => {
        let connectedEvent;
        let messageEvent;

        beforeEach(() => {
          test.receiveRequest({ type: 'disconnected' });
          test.transitions = [];
          connectedEvent = false;
          messageEvent = false;
          test.transport.once('connected', () => { connectedEvent = true; });
          test.transport.once('message', () => { messageEvent = true; });
        });

        context('"connected"', () => {
          beforeEach(() => {
            test.accepted({ type: 'connected' });
          });

          it('does not emit a "connected" event', () => {
            assert(!connectedEvent);
          });

          it('does not emit an "message" event', () => {
            assert(!messageEvent);
          });

          it('does not transition .state', () => {
            assert.deepEqual([], test.transitions);
          });
        });

        context('"disconnected"', () => {
          beforeEach(() => {
            test.accepted({ type: 'disconnected' });
          });

          it('does not emit a "connected" event', () => {
            assert(!connectedEvent);
          });

          it('does not emit an "message" event', () => {
            assert(!messageEvent);
          });

          it('does not transition .state', () => {
            assert.deepEqual([], test.transitions);
          });
        });

        context('"error"', () => {
          beforeEach(() => {
            test.accepted({ type: 'error' });
          });

          it('does not emit a "connected" event', () => {
            assert(!connectedEvent);
          });

          it('does not emit an "message" event', () => {
            assert(!messageEvent);
          });

          it('does not transition .state', () => {
            assert.deepEqual([], test.transitions);
          });
        });

        context('"synced"', () => {
          beforeEach(() => {
            test.accepted({ type: 'synced' });
          });

          it('does not emit a "connected" event', () => {
            assert(!connectedEvent);
          });

          it('does not emit an "message" event', () => {
            assert(!messageEvent);
          });

          it('does not transition .state', () => {
            assert.deepEqual([], test.transitions);
          });
        });

        context('"update"', () => {
          beforeEach(() => {
            test.accepted({ type: 'update' });
          });

          it('does not emit a "connected" event', () => {
            assert(!connectedEvent);
          });

          it('does not emit an "message" event', () => {
            assert(!messageEvent);
          });

          it('does not transition .state', () => {
            assert.deepEqual([], test.transitions);
          });
        });
      });

      context('"syncing", and the request contains an RSP message with type', () => {
        let eventEmitted;

        beforeEach(() => {
          test.connect();
          test.transport.sync();
          test.transitions = [];
          eventEmitted = false;
          test.transport.once('connected', () => { eventEmitted = true; });
          test.transport.once('message', () => { eventEmitted = true; });
        });

        context('"connected"', () => {
          beforeEach(() => {
            test.accepted({ type: 'connected' });
          });

          it('does nothing', () => {
            assert(!eventEmitted);
            assert.deepEqual([], test.transitions);
          });
        });

        context('"disconnected"', () => {
          beforeEach(() => {
            test.accepted({ type: 'disconnected' });
          });

          it('does nothing', () => {
            assert(!eventEmitted);
            assert.deepEqual([], test.transitions);
          });
        });

        context('"error"', () => {
          beforeEach(() => {
            test.accepted({ type: 'error' });
          });

          it('does nothing', () => {
            assert(!eventEmitted);
            assert.deepEqual([], test.transitions);
          });
        });

        context('"synced"', () => {
          beforeEach(() => {
            test.accepted({ type: 'synced' });
          });

          it('does nothing', () => {
            assert(!eventEmitted);
            assert.deepEqual([], test.transitions);
          });
        });

        context('"update"', () => {
          beforeEach(() => {
            test.accepted({ type: 'update' });
          });

          it('does nothing', () => {
            assert(!eventEmitted);
            assert.deepEqual([], test.transitions);
          });
        });
      });
    });

    context('a "failed" event, and the Transport\'s .state is', () => {
      const evtPayloads = [
        [],
        [{ body: '{ "type": "error", "code": 12345 "message": "foo bar" }' }],
        [{ body: '{ "type": "error", "code": 12345, "message": "foo bar" }' }],
        [{ headers: { 'X-Twilio-Error': [{ raw: '67890 bar baz' }] } }],
        [null, 'Request Timeout'],
        [null, 'Connection Error']
      ];

      let evtPayloadsIdx = 0;
      let eventEmitted;

      function setupTest() {
        test.transitions = [];
        eventEmitted = false;
        test.transport.once('connected', () => { eventEmitted = true; });
        test.transport.once('message', () => { eventEmitted = true; });
        test.session.emit.apply(test.session, ['failed'].concat(evtPayloads[evtPayloadsIdx]));
      }

      context('"connected"', () => {
        beforeEach(() => {
          test.connect();
          setupTest();
        });

        it('does nothing', () => {
          assert(!eventEmitted);
          assert.deepEqual([], test.transitions);
        });
      });

      context('"connecting"', () => {
        let disconnect;
        beforeEach(() => {
          disconnect = test.transport.disconnect;
          if (evtPayloadsIdx > 0) {
            test.transport.disconnect = sinon.spy();
          }
          setupTest();
        });

        it('transitions .state to "disconnected"', () => {
          assert.deepEqual([
            'disconnected'
          ], test.transitions);
        });

        it('should call #disconnect() with SignalingIncomingMessageInvalidError when event payload has an error body with invalid JSON', () => {
          const error = test.transport.disconnect.args[0][0];
          const expectedError = new SignalingIncomingMessageInvalidError();
          assert(error instanceof SignalingIncomingMessageInvalidError);
          assert.equal(error.code, expectedError.code);
          assert.equal(error.message, expectedError.message);
        });

        it('should call #disconnect() with TwilioError when event payload has an error body', () => {
          const error = test.transport.disconnect.args[0][0];
          assert(error instanceof TwilioError);
          assert.equal(error.code, 12345);
          assert.equal(error.message, 'foo bar');
        });

        it('should call #disconnect() with TwilioError when event payload has an error header', () => {
          const error = test.transport.disconnect.args[0][0];
          assert(error instanceof TwilioError);
          assert.equal(error.code, 67890);
          assert.equal(error.message, 'bar baz');
        });

        it('should call #disconnect() with TwilioError when cause is "Request Timeout"', () => {
          const error = test.transport.disconnect.args[0][0];
          const expectedError = new SignalingConnectionTimeoutError();
          assert(error instanceof SignalingConnectionTimeoutError);
          assert.equal(error.code, expectedError.code);
          assert.equal(error.message, expectedError.message);
        });

        it('should call #disconnect() with TwilioError when cause is "Connection Error"', () => {
          const error = test.transport.disconnect.args[0][0];
          const expectedError = new SignalingConnectionError();
          assert(error instanceof SignalingConnectionError);
          assert.equal(error.code, expectedError.code);
          assert.equal(error.message, expectedError.message);
        });

        afterEach(() => {
          if (evtPayloadsIdx > 0) {
            test.transport.disconnect = disconnect;
          }
          evtPayloadsIdx = (evtPayloadsIdx + 1) % evtPayloads.length;
        });
      });

      context('"disconnected"', () => {
        beforeEach(() => {
          test.transport.disconnect();
          setupTest();
        });

        it('does nothing', () => {
          assert(!eventEmitted);
          assert.deepEqual([], test.transitions);
        });
      });

      context('"syncing"', () => {
        beforeEach(() => {
          test.connect();
          test.transport.sync();
          setupTest();
        });

        it('does nothing', () => {
          assert(!eventEmitted);
          assert.deepEqual([], test.transitions);
        });
      });
    });

    context('an "info" event, and the Transport\'s .state is', () => {
      context('"connected", and the request contains an RSP message with type', () => {
        beforeEach(() => {
          test.connect();
        });

        context('"connected"', () => {
          const message = {
            type: 'connected'
          };

          let emittedEvent;

          beforeEach(() => {
            emittedEvent = null;
            test.transport.once('message', message => { emittedEvent = message; });
            test.receiveRequest(message);
          });

          it('emits an "message" event with the RSP message', () => {
            assert.deepEqual(message, emittedEvent);
          });
        });

        context('"disconnected"', () => {
          const message = {
            type: 'disconnected'
          };

          beforeEach(() => {
            test.transitions = [];
            test.receiveRequest(message);
          });

          it('transitions .state to "disconnected"', () => {
            assert.deepEqual([
              'disconnected'
            ], test.transitions);
          });
        });

        context('"error"', () => {
          const message = {
            type: 'error'
          };

          beforeEach(() => {
            test.transitions = [];
            test.receiveRequest(message);
          });

          it('transitions .state to "disconnected"', () => {
            assert.deepEqual([
              'disconnected'
            ], test.transitions);
          });
        });

        context('"error" with code and message in the response body', () => {
          let disconnect;

          beforeEach(() => {
            disconnect = test.transport.disconnect;
            test.transport.disconnect = sinon.spy();
            test.receiveRequest({ type: 'error', code: 12345, message: 'foo bar' }, 'info');
          });

          it('calls #disconnect() with a TwilioError', () => {
            const error = test.transport.disconnect.args[0][0];
            assert(error instanceof TwilioError);
            assert.equal(error.code, 12345);
            assert.equal(error.message, 'foo bar');
          });

          afterEach(() => {
            test.transport.disconnect = disconnect;
          });
        });

        context('"error" with code and message in the response header', () => {
          let disconnect;

          beforeEach(() => {
            disconnect = test.transport.disconnect;
            test.transport.disconnect = sinon.spy();
            test.receiveRequest({ type: 'error' }, 'info', { 'X-Twilio-Error': '67890 bar baz' });
          });

          it('calls #disconnect() with a TwilioError', () => {
            const error = test.transport.disconnect.args[0][0];
            assert(error instanceof TwilioError);
            assert.equal(error.code, 67890);
            assert.equal(error.message, 'bar baz');
          });

          afterEach(() => {
            test.transport.disconnect = disconnect;
          });
        });

        context('"error" with no code or message in either the body or the header', () => {
          let disconnect;

          beforeEach(() => {
            disconnect = test.transport.disconnect;
            test.transport.disconnect = sinon.spy();
            test.receiveRequest({ type: 'error' }, 'info', { 'X-Twilio-Foo': '12345 foo bar' });
          });

          it('calls #disconnect() with a unknown TwilioError', () => {
            const error = test.transport.disconnect.args[0][0];
            assert(error instanceof TwilioError);
            assert.equal(error.code, 0);
            assert.equal(error.message, 'Unknown error');
          });

          afterEach(() => {
            test.transport.disconnect = disconnect;
          });
        });

        context('"synced"', () => {
          const message = {
            type: 'synced'
          };

          let emittedEvent;

          beforeEach(() => {
            emittedEvent = null;
            test.transport.once('message', message => { emittedEvent = message; });
            test.receiveRequest(message);
          });

          it('emits an "message" event with the RSP message', () => {
            assert.deepEqual(message, emittedEvent);
          });
        });

        context('"update"', () => {
          const message = {
            type: 'update'
          };

          let emittedEvent;

          beforeEach(() => {
            emittedEvent = null;
            test.transport.once('message', message => { emittedEvent = message; });
            test.receiveRequest(message);
          });

          it('emits an "message" event with the RSP message', () => {
            assert.deepEqual(message, emittedEvent);
          });
        });
      });

      context('"connecting", and the request contains an RSP message with type', () => {
        context('"connected"', () => {
          const message = {
            type: 'connected'
          };

          let connectedEvent;
          let messageEvent;

          beforeEach(() => {
            connectedEvent = null;
            messageEvent = false;
            test.transport.once('connected', message => { connectedEvent = message; });
            test.transport.once('message', () => { messageEvent = true; });
            test.receiveRequest(message);
          });

          it('emits a "connected" event with the RSP message', () => {
            assert.deepEqual(message, connectedEvent);
          });

          it('does not emit an "message" event', () => {
            assert(!messageEvent);
          });

          it('transitions .state to "connected"', () => {
            assert.deepEqual([
              'connected'
            ], test.transitions);
          });
        });

        context('"disconnected"', () => {
          beforeEach(() => {
            test.receiveRequest({ type: 'disconnected' });
          });

          it('transitions .state to "disconnected"', () => {
            assert.deepEqual([
              'disconnected'
            ], test.transitions);
          });
        });

        context('"error"', () => {
          beforeEach(() => {
            test.receiveRequest({ type: 'error' });
          });

          it('transitions .state to "disconnected"', () => {
            assert.deepEqual([
              'disconnected'
            ], test.transitions);
          });
        });

        context('"error" with code and message in the response body', () => {
          let disconnect;

          beforeEach(() => {
            disconnect = test.transport.disconnect;
            test.transport.disconnect = sinon.spy();
            test.receiveRequest({ type: 'error', code: 12345, message: 'foo bar' }, 'info');
          });

          it('calls #disconnect() with a TwilioError', () => {
            const error = test.transport.disconnect.args[0][0];
            assert(error instanceof TwilioError);
            assert.equal(error.code, 12345);
            assert.equal(error.message, 'foo bar');
          });

          afterEach(() => {
            test.transport.disconnect = disconnect;
          });
        });

        context('"error" with code and message in the response header', () => {
          let disconnect;

          beforeEach(() => {
            disconnect = test.transport.disconnect;
            test.transport.disconnect = sinon.spy();
            test.receiveRequest({ type: 'error' }, 'info', { 'X-Twilio-Error': '67890 bar baz' });
          });

          it('calls #disconnect() with a TwilioError', () => {
            const error = test.transport.disconnect.args[0][0];
            assert(error instanceof TwilioError);
            assert.equal(error.code, 67890);
            assert.equal(error.message, 'bar baz');
          });

          afterEach(() => {
            test.transport.disconnect = disconnect;
          });
        });

        context('"error" with no code or message in either the body or the header', () => {
          let disconnect;

          beforeEach(() => {
            disconnect = test.transport.disconnect;
            test.transport.disconnect = sinon.spy();
            test.receiveRequest({ type: 'error' }, 'info', { 'X-Twilio-Foo': '12345 foo bar' });
          });

          it('calls #disconnect() with a unknown TwilioError', () => {
            const error = test.transport.disconnect.args[0][0];
            assert(error instanceof TwilioError);
            assert.equal(error.code, 0);
            assert.equal(error.message, 'Unknown error');
          });

          afterEach(() => {
            test.transport.disconnect = disconnect;
          });
        });

        context('"synced"', () => {
          const message = {
            type: 'synced'
          };

          let connectedEvent;
          let messageEvent;

          beforeEach(() => {
            connectedEvent = false;
            messageEvent = false;
            test.transport.once('connected', () => { connectedEvent = true; });
            test.transport.once('message', message => { messageEvent = message; });
            test.receiveRequest(message);
          });

          it('does nothing', () => {
            assert(!connectedEvent);
            assert(!messageEvent);
            assert.deepEqual([], test.transitions);
          });

          context('when the Transport\'s .state transitions to', () => {
            context('"connected"', () => {
              beforeEach(() => {
                test.receiveRequest({ type: 'connected' });
              });

              it('emits an "message" event with the RSP message with type "synced"', () => {
                assert.deepEqual(message, messageEvent);
              });
            });

            context('"disconnected"', () => {
              beforeEach(() => {
                test.receiveRequest({ type: 'disconnected' });
              });

              it('does not emit an "message" event', () => {
                assert(!messageEvent);
              });
            });
          });
        });

        context('"update"', () => {
          const message = {
            type: 'update'
          };

          let connectedEvent;
          let messageEvent;

          beforeEach(() => {
            connectedEvent = false;
            messageEvent = false;
            test.transport.once('connected', () => { connectedEvent = true; });
            test.transport.once('message', message => { messageEvent = message; });
            test.receiveRequest(message);
          });

          it('does nothing', () => {
            assert(!connectedEvent);
            assert(!messageEvent);
            assert.deepEqual([], test.transitions);
          });

          context('when the Transport\'s .state transitions to', () => {
            context('"connected"', () => {
              beforeEach(() => {
                test.receiveRequest({ type: 'connected' });
              });

              it('emits an "message" event with the RSP message with type "update"', () => {
                assert.deepEqual(message, messageEvent);
              });
            });

            context('"disconnected"', () => {
              beforeEach(() => {
                test.receiveRequest({ type: 'disconnected' });
              });

              it('does not emit an "message" event', () => {
                assert(!messageEvent);
              });
            });
          });
        });
      });

      context('"disconnected", and the request contains an RSP message with type', () => {
        let eventEmitted;

        beforeEach(() => {
          test.transport.disconnect();
          test.transitions = [];
          eventEmitted = false;
          test.transport.once('connected', () => { eventEmitted = true; });
          test.transport.once('message', () => { eventEmitted = true; });
        });

        context('"connected"', () => {
          beforeEach(() => {
            test.receiveRequest({ type: 'connected' });
          });

          it('does nothing', () => {
            assert(!eventEmitted);
            assert.deepEqual([], test.transitions);
          });
        });

        context('"disconnected"', () => {
          beforeEach(() => {
            test.receiveRequest({ type: 'disconnected' });
          });

          it('does nothing', () => {
            assert(!eventEmitted);
            assert.deepEqual([], test.transitions);
          });
        });

        context('"error"', () => {
          beforeEach(() => {
            test.receiveRequest({ type: 'error' });
          });

          it('does nothing', () => {
            assert(!eventEmitted);
            assert.deepEqual([], test.transitions);
          });
        });

        context('"synced"', () => {
          beforeEach(() => {
            test.sync();
          });

          it('does nothing', () => {
            assert(!eventEmitted);
            assert.deepEqual([], test.transitions);
          });
        });

        context('"update"', () => {
          beforeEach(() => {
            test.receiveRequest({ type: 'update' });
          });

          it('does nothing', () => {
            assert(!eventEmitted);
            assert.deepEqual([], test.transitions);
          });
        });
      });

      context('"syncing", and the request contains an RSP message with type', () => {
        beforeEach(() => {
          test.connect();
          test.transport.sync();
          test.transitions = [];
        });

        context('"connected"', () => {
          const message = {
            type: 'connected'
          };

          let connectedEvent;
          let messageEvents;

          beforeEach(() => {
            connectedEvent = false;
            messageEvents = [];
            test.transport.once('connected', () => { connectedEvent = true; });
            test.transport.on('message', message => messageEvents.push(message));
            test.receiveRequest(message);
          });

          it('does not emit a "connected" event', () => {
            assert(!connectedEvent);
          });

          it('does not emit an "message" event', () => {
            assert.equal(0, messageEvents.length);
          });

          context('when the Transport\'s .state transitions to', () => {
            context('"connected"', () => {
              beforeEach(() => {
                test.sync();
              });

              it('emits an "message" event with the RSP message with type "connected"', () => {
                assert.deepEqual(message, messageEvents[1]);
              });
            });

            context('"disconnected"', () => {
              beforeEach(() => {
                test.receiveRequest({ type: 'disconnected' });
              });

              it('does not emit an "message" event', () => {
                assert.equal(0, messageEvents.length);
              });
            });
          });
        });

        context('"disconnected"', () => {
          beforeEach(() => {
            test.receiveRequest({ type: 'disconnected' });
          });

          it('transitions .state to "disconnected"', () => {
            assert.deepEqual([
              'disconnected'
            ], test.transitions);
          });
        });

        context('"error"', () => {
          beforeEach(() => {
            test.receiveRequest({ type: 'error' });
          });

          it('transitions .state to "disconnected"', () => {
            assert.deepEqual([
              'disconnected'
            ], test.transitions);
          });
        });

        context('"error" with code and message in the response body', () => {
          let disconnect;

          beforeEach(() => {
            disconnect = test.transport.disconnect;
            test.transport.disconnect = sinon.spy();
            test.receiveRequest({ type: 'error', code: 12345, message: 'foo bar' }, 'info');
          });

          it('calls #disconnect() with a TwilioError', () => {
            const error = test.transport.disconnect.args[0][0];
            assert(error instanceof TwilioError);
            assert.equal(error.code, 12345);
            assert.equal(error.message, 'foo bar');
          });

          afterEach(() => {
            test.transport.disconnect = disconnect;
          });
        });

        context('"error" with code and message in the response header', () => {
          let disconnect;

          beforeEach(() => {
            disconnect = test.transport.disconnect;
            test.transport.disconnect = sinon.spy();
            test.receiveRequest({ type: 'error' }, 'info', { 'X-Twilio-Error': '67890 bar baz' });
          });

          it('calls #disconnect() with a TwilioError', () => {
            const error = test.transport.disconnect.args[0][0];
            assert(error instanceof TwilioError);
            assert.equal(error.code, 67890);
            assert.equal(error.message, 'bar baz');
          });

          afterEach(() => {
            test.transport.disconnect = disconnect;
          });
        });

        context('"error" with no code or message in either the body or the header', () => {
          let disconnect;

          beforeEach(() => {
            disconnect = test.transport.disconnect;
            test.transport.disconnect = sinon.spy();
            test.receiveRequest({ type: 'error' }, 'info', { 'X-Twilio-Foo': '12345 foo bar' });
          });

          it('calls #disconnect() with a unknown TwilioError', () => {
            const error = test.transport.disconnect.args[0][0];
            assert(error instanceof TwilioError);
            assert.equal(error.code, 0);
            assert.equal(error.message, 'Unknown error');
          });

          afterEach(() => {
            test.transport.disconnect = disconnect;
          });
        });

        context('"synced"', () => {
          const message = {
            type: 'synced'
          };

          let messageEvent;

          beforeEach(() => {
            messageEvent = false;
            test.transport.once('message', message => { messageEvent = message; });
            test.receiveRequest(message);
          });

          it('emits an "message" event with the RSP message with type "synced"', () => {
            assert.deepEqual(message, messageEvent);
          });

          it('transitions .state to "connected"', () => {
            assert.deepEqual([
              'connected'
            ], test.transitions);
          });
        });

        context('"update"', () => {
          const message = {
            type: 'update'
          };

          let connectedEvent;
          let messageEvents;

          beforeEach(() => {
            connectedEvent = false;
            messageEvents = [];
            test.transport.once('connected', () => { connectedEvent = true; });
            test.transport.on('message', message => messageEvents.push(message));
            test.receiveRequest(message);
          });

          it('does nothing', () => {
            assert(!connectedEvent);
            assert.equal(0, messageEvents.length);
            assert.deepEqual([], test.transitions);
          });

          context('when the Transport\'s .state transitions to', () => {
            context('"connected"', () => {
              beforeEach(() => {
                test.sync();
              });

              it('emits an "message" event with the RSP message with type "update"', () => {
                assert.deepEqual(message, messageEvents[1]);
              });
            });

            context('"disconnected"', () => {
              beforeEach(() => {
                test.receiveRequest({ type: 'disconnected' });
              });

              it('does not emit an "message" event', () => {
                assert.equal(0, messageEvents.length);
              });
            });
          });
        });
      });
    });

    context('a "bye" event, and the Transport\'s .state is', () => {
      const evtPayloads = [
        [],
        [{ body: '{ "type": "error", "code": 12345 "message": "foo bar" }' }],
        [{ body: '{ "type": "error", "code": 12345, "message": "foo bar" }' }],
        [{ headers: { 'X-Twilio-Error': [{ raw: '67890 bar baz' }] } }],
        [null, 'Request Timeout'],
        [null, 'Connection Error']
      ];

      let evtPayloadsIdx = 0;

      context('"connected"', () => {
        let disconnect;

        beforeEach(() => {
          disconnect = test.transport.disconnect;
          if (evtPayloadsIdx > 0) {
            test.transport.disconnect = sinon.spy();
          }

          test.connect();
          test.transitions = [];
          test.session.emit.apply(test.session, ['bye'].concat(evtPayloads[evtPayloadsIdx]));
        });

        it('transitions .state to "disconnected"', () => {
          assert.deepEqual([
            'disconnected'
          ], test.transitions);
        });

        it('should call #disconnect() with SignalingIncomingMessageInvalidError when event payload has an error body with invalid JSON', () => {
          const error = test.transport.disconnect.args[0][0];
          const expectedError = new SignalingIncomingMessageInvalidError();
          assert(error instanceof SignalingIncomingMessageInvalidError);
          assert.equal(error.code, expectedError.code);
          assert.equal(error.message, expectedError.message);
        });

        it('should call #disconnect() with TwilioError when event payload has an error body', () => {
          const error = test.transport.disconnect.args[0][0];
          assert(error instanceof TwilioError);
          assert.equal(error.code, 12345);
          assert.equal(error.message, 'foo bar');
        });

        it('should call #disconnect() with TwilioError when event payload has an error header', () => {
          const error = test.transport.disconnect.args[0][0];
          assert(error instanceof TwilioError);
          assert.equal(error.code, 67890);
          assert.equal(error.message, 'bar baz');
        });

        it('should call #disconnect() with TwilioError when cause is "Request Timeout"', () => {
          const error = test.transport.disconnect.args[0][0];
          const expectedError = new SignalingConnectionTimeoutError();
          assert(error instanceof SignalingConnectionTimeoutError);
          assert.equal(error.code, expectedError.code);
          assert.equal(error.message, expectedError.message);
        });

        it('should call #disconnect() with TwilioError when cause is "Connection Error"', () => {
          const error = test.transport.disconnect.args[0][0];
          const expectedError = new SignalingConnectionError();
          assert(error instanceof SignalingConnectionError);
          assert.equal(error.code, expectedError.code);
          assert.equal(error.message, expectedError.message);
        });

        afterEach(() => {
          if (evtPayloadsIdx > 0) {
            test.transport.disconnect = disconnect;
          }
          evtPayloadsIdx = (evtPayloadsIdx + 1) % evtPayloads.length;
        });
      });

      context('"connecting"', () => {
        let disconnect;

        beforeEach(() => {
          disconnect = test.transport.disconnect;
          if (evtPayloadsIdx > 0) {
            test.transport.disconnect = sinon.spy();
          }
          test.session.emit.apply(test.session, ['bye'].concat(evtPayloads[evtPayloadsIdx]));
        });

        it('transitions .state to "disconnected"', () => {
          assert.deepEqual([
            'disconnected'
          ], test.transitions);
        });

        it('should call #disconnect() with SignalingIncomingMessageInvalidError when event payload has an error body with invalid JSON', () => {
          const error = test.transport.disconnect.args[0][0];
          const expectedError = new SignalingIncomingMessageInvalidError();
          assert(error instanceof SignalingIncomingMessageInvalidError);
          assert.equal(error.code, expectedError.code);
          assert.equal(error.message, expectedError.message);
        });

        it('should call #disconnect() with TwilioError when event payload has an error body', () => {
          const error = test.transport.disconnect.args[0][0];
          assert(error instanceof TwilioError);
          assert.equal(error.code, 12345);
          assert.equal(error.message, 'foo bar');
        });

        it('should call #disconnect() with TwilioError when event payload has an error header', () => {
          const error = test.transport.disconnect.args[0][0];
          assert(error instanceof TwilioError);
          assert.equal(error.code, 67890);
          assert.equal(error.message, 'bar baz');
        });

        it('should call #disconnect() with TwilioError when cause is "Request Timeout"', () => {
          const error = test.transport.disconnect.args[0][0];
          const expectedError = new SignalingConnectionTimeoutError();
          assert(error instanceof SignalingConnectionTimeoutError);
          assert.equal(error.code, expectedError.code);
          assert.equal(error.message, expectedError.message);
        });

        it('should call #disconnect() with TwilioError when cause is "Connection Error"', () => {
          const error = test.transport.disconnect.args[0][0];
          const expectedError = new SignalingConnectionError();
          assert(error instanceof SignalingConnectionError);
          assert.equal(error.code, expectedError.code);
          assert.equal(error.message, expectedError.message);
        });

        afterEach(() => {
          if (evtPayloadsIdx > 0) {
            test.transport.disconnect = disconnect;
          }
          evtPayloadsIdx = (evtPayloadsIdx + 1) % evtPayloads.length;
        });
      });

      context('"disconnected"', () => {
        beforeEach(() => {
          test.transport.disconnect();
          test.transitions = [];
          test.session.emit('bye');
        });

        it('does not transition .state', () => {
          assert.deepEqual([], test.transitions);
        });

        it('does not call .terminate on the underlying SIP.js Session', () => {
          assert(!test.session.terminate.calledTwice);
        });
      });

      context('"syncing"', () => {
        let disconnect;

        beforeEach(() => {
          disconnect = test.transport.disconnect;
          if (evtPayloadsIdx > 0) {
            test.transport.disconnect = sinon.spy();
          }
          test.connect();
          test.transport.sync();
          test.transitions = [];
          test.session.emit.apply(test.session, ['bye'].concat(evtPayloads[evtPayloadsIdx]));
        });

        it('transitions .state to "disconnected"', () => {
          assert.deepEqual([
            'disconnected'
          ], test.transitions);
        });

        it('should call #disconnect() with SignalingIncomingMessageInvalidError when event payload has an error body with invalid JSON', () => {
          const error = test.transport.disconnect.args[0][0];
          const expectedError = new SignalingIncomingMessageInvalidError();
          assert(error instanceof SignalingIncomingMessageInvalidError);
          assert.equal(error.code, expectedError.code);
          assert.equal(error.message, expectedError.message);
        });

        it('should call #disconnect() with TwilioError when event payload has an error body', () => {
          const error = test.transport.disconnect.args[0][0];
          assert(error instanceof TwilioError);
          assert.equal(error.code, 12345);
          assert.equal(error.message, 'foo bar');
        });

        it('should call #disconnect() with TwilioError when event payload has an error header', () => {
          const error = test.transport.disconnect.args[0][0];
          assert(error instanceof TwilioError);
          assert.equal(error.code, 67890);
          assert.equal(error.message, 'bar baz');
        });

        it('should call #disconnect() with TwilioError when cause is "Request Timeout"', () => {
          const error = test.transport.disconnect.args[0][0];
          const expectedError = new SignalingConnectionTimeoutError();
          assert(error instanceof SignalingConnectionTimeoutError);
          assert.equal(error.code, expectedError.code);
          assert.equal(error.message, expectedError.message);
        });

        it('should call #disconnect() with TwilioError when cause is "Connection Error"', () => {
          const error = test.transport.disconnect.args[0][0];
          const expectedError = new SignalingConnectionError();
          assert(error instanceof SignalingConnectionError);
          assert.equal(error.code, expectedError.code);
          assert.equal(error.message, expectedError.message);
        });

        afterEach(() => {
          if (evtPayloadsIdx > 0) {
            test.transport.disconnect = disconnect;
          }
          evtPayloadsIdx = (evtPayloadsIdx + 1) % evtPayloads.length;
        });
      });
    });
  });

<<<<<<< HEAD
  describe('the underlying SIP.js UA emits', () => {
    describe('"disconnected", and the Transport\'s .state is', () => {
=======
  describe.only('the underlying SIP.js UA emits', () => {
    describe('"keepAliveTimeout", and the Transport\'s .state is', () => {
>>>>>>> 4dca556a
      let test;

      beforeEach(() => {
        test = makeTest();
        test.connect();
      });

      describe('"connected"', () => {
        it('emits "disconnected" with a SignalingConnectionDisconnectedError', () => {
          let state;
          let error;
          test.transport.once('stateChanged', (_state, _error) => {
            state = _state;
            error = _error;
          });
<<<<<<< HEAD
          test.ua.emit('disconnected');
          assert.equal(state, 'disconnected');
          assert(error instanceof SignalingConnectionDisconnectedError);
=======
          test.ua.emit('keepAliveTimeout');
          assert.equal(state, 'disconnected');
          assert(error instanceof SignalingConnectionTimeoutError);
>>>>>>> 4dca556a
        });
      });

      describe('"disconnected"', () => {
        beforeEach(() => {
          test.transport.disconnect();
        });

        it('does not emit "disconnected"', () => {
          let didEmitEvent = false;
          test.transport.once('stateChanged', () => { didEmitEvent = true; });
<<<<<<< HEAD
          test.ua.emit('disconnected');
=======
          test.ua.emit('keepAliveTimeout');
>>>>>>> 4dca556a
          assert(!didEmitEvent);
        });
      });
    });
  });
});

function makeTest(options) {
  options = options || {};
  options.name = 'name' in options ? options.name : makeName();
  options.accessToken = options.accessToken || makeAccessToken();
  options.localParticipantState = options.localParticipantState || {
    revision: 1,
    tracks: [
      { whiz: 'bang' }
    ]
  };
  options.localParticipant = options.localParticipant || makeLocalParticipant(options);
  options.peerConnectionManager = options.peerConnectionManager || makePeerConnectionManager(options);
  options.session = options.session || makeSession(options);
  options.ua = options.ua || makeUA(options);
  options.InsightsPublisher = options.InsightsPublisher || makeInsightsPublisherConstructor(options);
  options.NullInsightsPublisher = options.NullInsightsPublisher || makeInsightsPublisherConstructor(options);
  options.SIPJSMediaHandler = options.SIPJSMediaHandler || makeSIPJSMediaHandlerConstructor(options);
  options.transport = options.transport || new Transport(
    options.name,
    options.accessToken,
    options.localParticipant,
    options.peerConnectionManager,
    options.ua,
    options);
  options.transitions = [];
  options.transport.on('stateChanged', state => {
    options.transitions.push(state);
  });
  options.receiveRequest = (message, type, headers) => {
    headers = Object.keys(headers || {}).reduce((headers_, name) => {
      headers_[name] = [{ raw: headers[name] }];
      return headers_;
    }, {});
    options.session.emit(type || 'info', {
      headers: headers,
      body: JSON.stringify(message)
    });
  };
  options.accepted = message => options.receiveRequest(message, 'accepted');
  options.failed = () => options.session.emit('failed');
  options.connect = () => options.accepted({ type: 'connected' });
  options.sync = () => options.receiveRequest({ type: 'synced' });
  return options;
}

function makeName() {
  return Math.random().toString(36).slice(2);
}

function makeAccessToken() {
  return Math.random().toString(36).slice(2);
}

function makeLocalParticipant(options) {
  const localParticipant = {};
  localParticipant.getState = sinon.spy(() => options.localParticipantState);
  return localParticipant;
}

function makePeerConnectionManager() {
  return {};
}

function makeSession(options) {
  options.sendRequest = options.sendRequest || (() => {});
  const session = new EventEmitter();
  session.terminate = sinon.spy(() => {});
  session.sendReinvite = sinon.spy(() => {});
  session.sendRequest = sinon.spy(options.sendRequest);
  return session;
}

function makeUA(options) {
  const ua = new EventEmitter();
  ua.invite = sinon.spy(() => options.session);
  ua.once = sinon.spy(ua.once.bind(ua));
  ua.stop = sinon.spy(() => {});
  return ua;
}

function makeInsightsPublisherConstructor(testOptions) {
  return function InsightsPublisher() {
    this.disconnect = sinon.spy(() => {});
    this.publish = sinon.spy(() => 'baz');
    testOptions.eventPublisher = this;
  };
}

function makeSIPJSMediaHandlerConstructor(testOptions) {
  return function SIPJSMediaHandler(peerConnectionManager, createMessage) {
    this.peerConnectionManager = peerConnectionManager;
    this.createMessage = createMessage;
    testOptions.mediaHandler = this;
    return this;
  };
}<|MERGE_RESOLUTION|>--- conflicted
+++ resolved
@@ -2266,13 +2266,8 @@
     });
   });
 
-<<<<<<< HEAD
   describe('the underlying SIP.js UA emits', () => {
     describe('"disconnected", and the Transport\'s .state is', () => {
-=======
-  describe.only('the underlying SIP.js UA emits', () => {
-    describe('"keepAliveTimeout", and the Transport\'s .state is', () => {
->>>>>>> 4dca556a
       let test;
 
       beforeEach(() => {
@@ -2288,15 +2283,45 @@
             state = _state;
             error = _error;
           });
-<<<<<<< HEAD
           test.ua.emit('disconnected');
           assert.equal(state, 'disconnected');
           assert(error instanceof SignalingConnectionDisconnectedError);
-=======
+        });
+      });
+
+      describe('"disconnected"', () => {
+        beforeEach(() => {
+          test.transport.disconnect();
+        });
+
+        it('does not emit "disconnected"', () => {
+          let didEmitEvent = false;
+          test.transport.once('stateChanged', () => { didEmitEvent = true; });
+          test.ua.emit('disconnected');
+          assert(!didEmitEvent);
+        });
+      });
+    });
+
+    describe('"keepAliveTimeout", and the Transport\'s .state is', () => {
+      let test;
+
+      beforeEach(() => {
+        test = makeTest();
+        test.connect();
+      });
+
+      describe('"connected"', () => {
+        it('emits "disconnected" with a SignalingConnectionTimeoutError', () => {
+          let state;
+          let error;
+          test.transport.once('stateChanged', (_state, _error) => {
+            state = _state;
+            error = _error;
+          });
           test.ua.emit('keepAliveTimeout');
           assert.equal(state, 'disconnected');
           assert(error instanceof SignalingConnectionTimeoutError);
->>>>>>> 4dca556a
         });
       });
 
@@ -2308,11 +2333,7 @@
         it('does not emit "disconnected"', () => {
           let didEmitEvent = false;
           test.transport.once('stateChanged', () => { didEmitEvent = true; });
-<<<<<<< HEAD
-          test.ua.emit('disconnected');
-=======
           test.ua.emit('keepAliveTimeout');
->>>>>>> 4dca556a
           assert(!didEmitEvent);
         });
       });
