'use strict';

const assert = require('assert');
const { EventEmitter } = require('events');
const sinon = require('sinon');
const util = require('@twilio/webrtc/lib/util');

const {
  hidePrivateProperties,
  hidePrivateAndCertainPublicPropertiesInClass,
  makeUUID,
  promiseFromEvents,
  isChromeScreenShareTrack,
  createRoomConnectEventPayload
} = require('../../../../lib/util');

describe('util', () => {
  describe('createRoomConnectEventPayload', () => {
    [
      {
        testCase: 'empty options',
        connectOptions: {},
        expectedPayload: {},
      },
      {
        testCase: 'audio true',
        connectOptions: { audio: true },
        expectedPayload: { audio: 'true' },
      },
      {
        testCase: 'video true',
        connectOptions: { video: true },
        expectedPayload: { video: 'true' },
      },
      {
        testCase: 'automaticSubscription true',
        connectOptions: { automaticSubscription: true },
        expectedPayload: { automaticSubscription: 'true' },
      },
      {
        testCase: 'tracks specified',
        connectOptions: { tracks: [{ kind: 'audio' }, { kind: 'data' }, { kind: 'video' }] },
        expectedPayload: { audioTracks: 1, dataTracks: 1, videoTracks: 1 },
      },
      {
        testCase: 'enableDominantSpeaker true',
        connectOptions: { dominantSpeaker: true },
        expectedPayload: { enableDominantSpeaker: 'true' },
      },
      {
        testCase: 'enableDominantSpeaker false',
        connectOptions: { dominantSpeaker: false },
        expectedPayload: { enableDominantSpeaker: 'false' },
      },
      {
        testCase: 'eventListener provided',
        connectOptions: { eventListener: {} },
        expectedPayload: { eventListener: 'true' },
      },
      {
        testCase: 'iceTransportPolicy specified',
        connectOptions: { iceTransportPolicy: 'relay' },
        expectedPayload: { iceTransportPolicy: 'relay' },
      },
      {
        testCase: 'preferredAudioCodecs specified',
        connectOptions: { preferredAudioCodecs: ['one', 'two'] },
        expectedPayload: { preferredAudioCodecs: JSON.stringify(['one', 'two']) },
      },
      {
        testCase: 'preferredVideoCodecs specified',
        connectOptions: { preferredAudioCodecs: [{ codec: 'VP8', simulcast: true }] },
        expectedPayload: { preferredAudioCodecs: JSON.stringify([{ codec: 'VP8', simulcast: true }]) },
      },
      {
        testCase: 'name specified',
        connectOptions: { name: 'room name goes here' },
        expectedPayload: { roomName: 'room name goes here' },
      },
      {
        testCase: 'region specified',
        connectOptions: { region: 'in1' },
        expectedPayload: { region: 'in1' },
      },
      {
        testCase: 'maxVideoBitrate specified',
        connectOptions: { maxVideoBitrate: 100 },
        expectedPayload: { maxVideoBitrate: 100 },
      },
      {
        testCase: 'maxAudioBitrate specified',
        connectOptions: { maxAudioBitrate: 100 },
        expectedPayload: { maxAudioBitrate: 100 },
      },
      {
        testCase: 'bandwidthProfile specified',
        connectOptions: {
          bandwidthProfile: {
<<<<<<< HEAD
            mode: 'grid',
            maxTracks: 1,
            trackSwitchOffMode: 'detected',
            dominantSpeakerPriority: 'high',
            renderDimensions: {
              high: { width: 100, height: 200 }
=======
            video: {
              mode: 'grid',
              maxTracks: 1,
              trackSwitchOffMode: 'detected',
              dominantSpeakerPriority: 'high',
              renderDimensions: {
                high: { width: 100, height: 200 }
              }
>>>>>>> 2dc2f7ac
            }
          }
        },
        expectedPayload: {
          bandwidthProfileOptions: {
            mode: 'grid',
            maxTracks: 1,
            trackSwitchOffMode: 'detected',
            dominantSpeakerPriority: 'high',
            renderDimensions: JSON.stringify({
              high: { width: 100, height: 200 }
            })
          }
        },
      },
    ].forEach(({ testCase, connectOptions, expectedPayload }) => {
      it(testCase, () => {
        const event = createRoomConnectEventPayload(connectOptions);
        const defaultOptions = {
          'audio': 'false',
          'audioTracks': 0,
          'automaticSubscription': 'false',
          'dataTracks': 0,
          'enableDominantSpeaker': 'false',
          'enableDscp': 'false',
          'eventListener': 'false',
          'iceServers': 0,
          'preflight': 'false',
          'video': 'false',
          'videoTracks': 0
        };
        const expectedOutput = Object.assign(defaultOptions, expectedPayload);
        assert.strictEqual(event.name, 'connect');
        assert.strictEqual(event.level, 'info');
        assert.strictEqual(event.group, 'room');
        assert.deepStrictEqual(event.payload, expectedOutput);
      });
    });
  });

  describe('hidePrivateProperties', () => {
    it('should do what it says', () => {
      const object = { foo: 'bar', _baz: 'qux' };
      assert.deepEqual(Object.keys(object), ['foo', '_baz']);
      hidePrivateProperties(object);
      assert.deepEqual(Object.keys(object), ['foo']);
    });
  });

  describe('hidePrivateAndCertainPublicPropertiesInClass', () => {
    it('should do what it says', () => {
      class Foo1 {
        constructor() {
          this.args = [].slice.call(arguments);
          this.bar = 'baz';
          this._foo = 'bar';
          this._baz = 'qux';
        }
      }

      const foo1 = new Foo1(1, 2, 3);
      assert.deepEqual(Object.keys(foo1), ['args', 'bar', '_foo', '_baz']);
      assert.deepEqual(foo1.args, [1, 2, 3]);

      const Foo2 = hidePrivateAndCertainPublicPropertiesInClass(Foo1, ['bar']);
      const foo2 = new Foo2(1, 2, 3);
      assert.deepEqual(Object.keys(foo2), ['args']);
      assert.deepEqual(foo2.args, [1, 2, 3]);
    });
  });

  describe('makeUUID', () => {
    it('should generate a unique UUID', () => {
      const uuid1 = makeUUID();
      const uuid2 = makeUUID();
      const uuid3 = makeUUID();

      assert.notEqual(uuid1, uuid2);
      assert.notEqual(uuid2, uuid3);
      assert.notEqual(uuid1, uuid3);
    });
  });

  describe('promiseFromEvents', () => {
    let emitter;
    let promise;
    let spy;

    beforeEach(() => {
      emitter = new EventEmitter();
      spy = sinon.spy();
      promise = promiseFromEvents(spy, emitter, 'foo', 'bar');
    });

    it('should call the function passed', () => {
      assert(spy.calledOnce);
    });

    it('should resolve when the success event is fired', () => {
      emitter.emit('foo');
      return promise;
    });

    it('should reject when the failure event is fired', async () => {
      emitter.emit('bar');
      try {
        await promise;
      } catch (error) {
        // Expected rejection
        return;
      }
      throw new Error('Unexpected resolution');
    });

    it('should not require a failure event', () => {
      promise = promiseFromEvents(spy, emitter, 'foo');
      emitter.emit('foo');
      return promise;
    });
  });

  describe('chromeScreenShare', () => {
    const validLabels = ['web-contents-media-stream://1174:3', 'window:1561:0', 'screen:2077749241:0'];
    const invalidLabels = ['foo:bar:12356', 'fizz:123456:78901', 'fakelabel://123456'];
    const mediaStreamTrack = {
      kind: 'video',
      id: '1aaadf6e-6a4f-465b-96bf-1a35a2d3ac2b',
      enabled: true,
      muted: true,
      onmute: null,
      onunmute: null,
      readyState: 'live',
      onended: null,
      contentHint: ''
    };
    let stub;

    beforeEach(() => {
      stub = sinon.stub(util, 'guessBrowser');
    });

    afterEach(() => {
      stub.restore();
    });

    [['chrome', true], ['firefox', false], ['safari', false]].forEach(([browser, expectedBool]) => {
      it(`valid labels should return ${expectedBool} for ${browser}`, () => {
        stub = stub.returns(browser);
        validLabels.forEach(label => {
          mediaStreamTrack.label = label;
          const screenShare = isChromeScreenShareTrack(mediaStreamTrack);
          assert.equal(expectedBool, screenShare);
          stub.resetHistory();
        });
      });
    });

    [['chrome', false], ['firefox', false], ['safari', false]].forEach(([browser, expectedBool]) => {
      it(`invalid labels should return ${expectedBool} for ${browser}`, () => {
        stub = stub.returns(browser);
        invalidLabels.forEach(label => {
          mediaStreamTrack.label = label;
          const screenShare = isChromeScreenShareTrack(mediaStreamTrack);
          assert.equal(expectedBool, screenShare);
          stub.resetHistory();
        });
      });
    });
  });
});<|MERGE_RESOLUTION|>--- conflicted
+++ resolved
@@ -96,14 +96,6 @@
         testCase: 'bandwidthProfile specified',
         connectOptions: {
           bandwidthProfile: {
-<<<<<<< HEAD
-            mode: 'grid',
-            maxTracks: 1,
-            trackSwitchOffMode: 'detected',
-            dominantSpeakerPriority: 'high',
-            renderDimensions: {
-              high: { width: 100, height: 200 }
-=======
             video: {
               mode: 'grid',
               maxTracks: 1,
@@ -112,7 +104,6 @@
               renderDimensions: {
                 high: { width: 100, height: 200 }
               }
->>>>>>> 2dc2f7ac
             }
           }
         },
