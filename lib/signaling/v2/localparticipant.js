'use strict';

const LocalParticipantSignaling = require('../localparticipant');
const LocalTrackPublicationV2 = require('./localtrackpublication');
const { isDeepEqual } = require('../../util');

/**
 * @extends ParticipantSignaling
 * @property {BandwidthProfileOptions} bandwidthProfile
 * @property {NetworkQualityConfigurationImpl} networkQualityConfiguration
 * @property {number} revision
 * @emits LocalParticipantV2#updated
 */
class LocalParticipantV2 extends LocalParticipantSignaling {
  /**
   * Construct a {@link LocalParticipantV2}.
   * @param {EncodingParametersImpl} encodingParameters
   * @param {NetworkQualityConfigurationImpl} networkQualityConfiguration
   * @param {object} [options]
   */
  constructor(encodingParameters, networkQualityConfiguration, options) {
    options = Object.assign({
      LocalTrackPublicationV2
    }, options);

    super();
    Object.defineProperties(this, {
      _bandwidthProfile: {
        value: null,
        writable: true
      },
      _bandwidthProfileRevision: {
        value: 0,
        writable: true
      },
      _encodingParameters: {
        value: encodingParameters
      },
      _removeListeners: {
        value: new Map()
      },
      _LocalTrackPublicationV2: {
        value: options.LocalTrackPublicationV2
      },
      _publishedRevision: {
        writable: true,
        value: 0
      },
      _revision: {
        writable: true,
        value: 1
      },
      _trackPrioritySignaling: {
        value: null,
        writable: true
      },
<<<<<<< HEAD
=======
      bandwidthProfile: {
        enumerable: true,
        get() {
          return this._bandwidthProfile;
        }
      },
      bandwidthProfileRevision: {
        enumerable: true,
        get() {
          return this._bandwidthProfileRevision;
        }
      },
>>>>>>> 8f543a12
      networkQualityConfiguration: {
        enumerable: true,
        value: networkQualityConfiguration
      },
      revision: {
        enumerable: true,
        get() {
          return this._revision;
        }
      }
    });
  }

  /**
   * Update the {@link BandwidthProfileOptions}.
   * @param {BandwidthProfileOptions} bandwidthProfile
   */
  setBandwidthProfile(bandwidthProfile) {
    if (!isDeepEqual(this._bandwidthProfile, bandwidthProfile)) {
      // NOTE(mmalavalli): Object.assign() copies the values of only
      // the top level properties. In order to deep copy the object, we
      // stringify and parse the object.
      this._bandwidthProfile = JSON.parse(JSON.stringify(bandwidthProfile));
      this._bandwidthProfileRevision++;
      this.didUpdate();
    }
  }

  /**
   * Set the {@link EncodingParameters}.
   * @param {?EncodingParameters} encodingParameters
   * @returns {this}
   */
  setParameters(encodingParameters) {
    this._encodingParameters.update(encodingParameters);
    return this;
  }

  /**
   * Set the {@link TrackPrioritySignaling}.
   * @param {TrackPrioritySignaling} trackPrioritySignaling
   * @returns {this}
   */
  setTrackPrioritySignaling(trackPrioritySignaling) {
    this._trackPrioritySignaling = trackPrioritySignaling;
    return this;
  }

  /**
   * Update the {@link LocalParticipantV2} with the new state.
   * @param {Published} published
   * @returns {this}
   */
  update(published) {
    if (this._publishedRevision >= published.revision) {
      return this;
    }

    this._publishedRevision = published.revision;

    published.tracks.forEach(function(publicationState) {
      const localTrackPublicationV2 = this.tracks.get(publicationState.id);
      if (localTrackPublicationV2) {
        localTrackPublicationV2.update(publicationState);
      }
    }, this);

    return this;
  }

  /**
   * @protected
   * @param {DataTrackSender|MediaTrackSender} trackSender
   * @param {string} name
   * @param {Track.Priority} priority
   * @returns {LocalTrackPublicationV2}
   */
  _createLocalTrackPublicationSignaling(trackSender, name, priority) {
    return new this._LocalTrackPublicationV2(trackSender, name, priority);
  }

  /**
   * Add a {@link LocalTrackPublicationV2} for the given {@link DataTrackSender}
   * or {@link MediaTrackSender} to the {@link LocalParticipantV2}.
   * @param {DataTrackSender|MediaTrackSender} trackSender
   * @param {string} name
   * @param {Track.Priority} priority
   * @returns {this}
   */
  addTrack(trackSender, name, priority) {
    super.addTrack(trackSender, name, priority);
    const publication = this.getPublication(trackSender);

    let {
      isEnabled,
      sid,
      updatedPriority
    } = publication;

    const updated = () => {
      // NOTE(mmalavalli): The LocalParticipantV2's state is only published if
      // the "updated" event is emitted due to LocalTrackPublicationV2's
      // .isEnabled being toggled. We do not publish if it is fired due to the
      // LocalTrackPublicationV2's .sid being set.
      if (isEnabled !== publication.isEnabled) {
        this.didUpdate();
      }
      if (!sid && publication.sid) {
        sid = publication.sid;
      }
      if (updatedPriority !== publication.updatedPriority) {
        this._updateTrackPriority(publication);
      }
    };

    publication.on('updated', updated);

    this._removeListener(publication);
    this._removeListeners.set(publication, () => publication.removeListener('updated', updated));

    this.didUpdate();

    return this;
  }

  /**
   * @private
   * @param {LocalTrackPublicationV2} publication
   * @returns {void}
   */
  _removeListener(publication) {
    const removeListener = this._removeListeners.get(publication);
    if (removeListener) {
      removeListener();
    }
  }

  _updateTrackPriority(publication) {
    if (this._trackPrioritySignaling) {
      this._trackPrioritySignaling.sendTrackPriorityUpdate(
        publication.sid,
        'publish',
        publication.updatedPriority);
    }
  }

  /**
   * Get the current state of the {@link LocalParticipantV2}.
   * @returns {object}
   */
  getState() {
    return {
      revision: this.revision,
      tracks: Array.from(this.tracks.values()).map(track => track.getState())
    };
  }

  /**
   * Increment the revision for the {@link LocalParticipantV2}.
   * @private
   * @returns {void}
   */
  didUpdate() {
    this._revision++;
    this.emit('updated');
  }

  /**
   * Remove the {@link LocalTrackPublicationV2} for the given {@link DataTrackSender}
   * or {@link MediaTrackSender} from the {@link LocalParticipantV2}.
   * @param {DataTrackSender|MediaTrackSender} trackSender
   * @returns {?LocalTrackPublicationV2}
   */
  removeTrack(trackSender) {
    const publication = super.removeTrack(trackSender);
    if (publication) {
      this._removeListener(publication);
      this.didUpdate();
    }
    return publication;
  }

  /**
   * Updates the verbosity of network quality information.
   * @param {NetworkQualityConfiguration} networkQualityConfiguration
   * @returns {void}
   */
  setNetworkQualityConfiguration(networkQualityConfiguration) {
    this.networkQualityConfiguration.update(networkQualityConfiguration);
  }
}

/**
 * @interface Published
 * @property {number} revision
 * @property {Array<PublishedTrack>} tracks
 */

/**
 * @typedef {CreatedTrack|ReadyTrack|FailedTrack} PublishedTrack
 */

/**
 * @interface CreatedTrack
 * @property {Track.ID} id
 * @property {string} state - "created"
 */

/**
 * @interface ReadyTrack
 * @property {Track.ID} id
 * @property {Track.SID} sid
 * @property {string} state - "ready"
 */

/**
 * @interface FailedTrack
 * @property {Track.ID} id
 * @property {TrackError} error
 * @property {string} state - "failed"
 */

/**
 * @interface TrackError
 * @property {number} code
 * @property {string} message
 */

/**
 * @event LocalParticipantV2#updated
 */

module.exports = LocalParticipantV2;<|MERGE_RESOLUTION|>--- conflicted
+++ resolved
@@ -54,8 +54,6 @@
         value: null,
         writable: true
       },
-<<<<<<< HEAD
-=======
       bandwidthProfile: {
         enumerable: true,
         get() {
@@ -68,7 +66,6 @@
           return this._bandwidthProfileRevision;
         }
       },
->>>>>>> 8f543a12
       networkQualityConfiguration: {
         enumerable: true,
         value: networkQualityConfiguration
