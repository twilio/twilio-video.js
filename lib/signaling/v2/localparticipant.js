'use strict';

const LocalParticipantSignaling = require('../localparticipant');
const LocalTrackPublicationV2 = require('./localtrackpublication');
const { isDeepEqual } = require('../../util');

/**
 * @extends ParticipantSignaling
 * @property {BandwidthProfileOptions} bandwidthProfile
 * @property {NetworkQualityConfigurationImpl} networkQualityConfiguration
 * @property {number} revision
 * @emits LocalParticipantV2#updated
 */
class LocalParticipantV2 extends LocalParticipantSignaling {
  /**
   * Construct a {@link LocalParticipantV2}.
   * @param {EncodingParametersImpl} encodingParameters
   * @param {NetworkQualityConfigurationImpl} networkQualityConfiguration
   * @param {object} [options]
   */
  constructor(encodingParameters, networkQualityConfiguration, options) {
    options = Object.assign({
      LocalTrackPublicationV2
    }, options);

    super();
    Object.defineProperties(this, {
      _bandwidthProfile: {
        value: null,
        writable: true
      },
      _bandwidthProfileRevision: {
        value: 0,
        writable: true
      },
      _encodingParameters: {
        value: encodingParameters
      },
      _removeListeners: {
        value: new Map()
      },
      _trackAction: {
        value: 'publish'
      },
      _LocalTrackPublicationV2: {
        value: options.LocalTrackPublicationV2
      },
      _publishedRevision: {
        writable: true,
        value: 0
      },
      _revision: {
        writable: true,
        value: 1
      },
      bandwidthProfile: {
        enumerable: true,
        get() {
          return this._bandwidthProfile;
        }
      },
      bandwidthProfileRevision: {
        enumerable: true,
        get() {
          return this._bandwidthProfileRevision;
        }
      },
      networkQualityConfiguration: {
        enumerable: true,
        value: networkQualityConfiguration
      },
      revision: {
        enumerable: true,
        get() {
          return this._revision;
        }
      }
    });
  }

  /**
   * Update the {@link BandwidthProfileOptions}.
   * @param {BandwidthProfileOptions} bandwidthProfile
   */
  setBandwidthProfile(bandwidthProfile) {
    if (!isDeepEqual(this._bandwidthProfile, bandwidthProfile)) {
      // NOTE(mmalavalli): Object.assign() copies the values of only
      // the top level properties. In order to deep copy the object, we
      // stringify and parse the object.
      this._bandwidthProfile = JSON.parse(JSON.stringify(bandwidthProfile));
      this._bandwidthProfileRevision++;
      this.didUpdate();
    }
  }

  /**
   * Set the {@link EncodingParameters}.
   * @param {?EncodingParameters} encodingParameters
   * @returns {this}
   */
  setParameters(encodingParameters) {
    this._encodingParameters.update(encodingParameters);
    return this;
  }

  /**
   * Update the {@link LocalParticipantV2} with the new state.
   * @param {Published} published
   * @returns {this}
   */
  update(published) {
    if (this._publishedRevision >= published.revision) {
      return this;
    }

    this._publishedRevision = published.revision;

    published.tracks.forEach(function(publicationState) {
      const localTrackPublicationV2 = this.tracks.get(publicationState.id);
      if (localTrackPublicationV2) {
        localTrackPublicationV2.update(publicationState);
      }
    }, this);

    return this;
  }

  /**
   * @protected
   * @param {DataTrackSender|MediaTrackSender} trackSender
   * @param {string} name
   * @param {Track.Priority} priority
   * @returns {LocalTrackPublicationV2}
   */
  _createLocalTrackPublicationSignaling(trackSender, name, priority) {
    return new this._LocalTrackPublicationV2(trackSender, name, priority);
  }

  /**
   * Add a {@link LocalTrackPublicationV2} for the given {@link DataTrackSender}
   * or {@link MediaTrackSender} to the {@link LocalParticipantV2}.
   * @param {DataTrackSender|MediaTrackSender} trackSender
   * @param {string} name
   * @param {Track.Priority} priority
   * @returns {this}
   */
  addTrack(trackSender, name, priority) {
    super.addTrack(trackSender, name, priority);
    const publication = this.getPublication(trackSender);

    let {
      isEnabled,
      sid,
      updatedPriority
    } = publication;

    const updated = () => {
      // NOTE(mmalavalli): The LocalParticipantV2's state is only published if
      // the "updated" event is emitted due to LocalTrackPublicationV2's
      // .isEnabled being toggled. We do not publish if it is fired due to the
      // LocalTrackPublicationV2's .sid being set.
      if (isEnabled !== publication.isEnabled) {
        this.didUpdate();
<<<<<<< HEAD
      }
      if (!sid && publication.sid) {
        sid = publication.sid;
      }
      if (updatedPriority !== publication.updatedPriority) {
        this.updateTrackPriority(publication.sid, publication.updatedPriority);
      }
=======
        isEnabled = publication.isEnabled;
      }
      if (!sid && publication.sid) {
        sid = publication.sid;
      }
      if (updatedPriority !== publication.updatedPriority) {
        this.updateTrackPriority(publication.sid, publication.updatedPriority);
      }
>>>>>>> f776353a
    };

    publication.on('updated', updated);

    this._removeListener(publication);
    this._removeListeners.set(publication, () => publication.removeListener('updated', updated));

    this.didUpdate();

    return this;
  }

  /**
   * @private
   * @param {LocalTrackPublicationV2} publication
   * @returns {void}
   */
  _removeListener(publication) {
    const removeListener = this._removeListeners.get(publication);
    if (removeListener) {
      removeListener();
    }
  }

  /**
   * Get the current state of the {@link LocalParticipantV2}.
   * @returns {object}
   */
  getState() {
    return {
      revision: this.revision,
      tracks: Array.from(this.tracks.values()).map(track => track.getState())
    };
  }

  /**
   * Increment the revision for the {@link LocalParticipantV2}.
   * @private
   * @returns {void}
   */
  didUpdate() {
    this._revision++;
    this.emit('updated');
  }

  /**
   * Remove the {@link LocalTrackPublicationV2} for the given {@link DataTrackSender}
   * or {@link MediaTrackSender} from the {@link LocalParticipantV2}.
   * @param {DataTrackSender|MediaTrackSender} trackSender
   * @returns {?LocalTrackPublicationV2}
   */
  removeTrack(trackSender) {
    const publication = super.removeTrack(trackSender);
    if (publication) {
      this._removeListener(publication);
      this.didUpdate();
    }
    return publication;
  }

  /**
   * Updates the verbosity of network quality information.
   * @param {NetworkQualityConfiguration} networkQualityConfiguration
   * @returns {void}
   */
  setNetworkQualityConfiguration(networkQualityConfiguration) {
    this.networkQualityConfiguration.update(networkQualityConfiguration);
  }
}

/**
 * @interface Published
 * @property {number} revision
 * @property {Array<PublishedTrack>} tracks
 */

/**
 * @typedef {CreatedTrack|ReadyTrack|FailedTrack} PublishedTrack
 */

/**
 * @interface CreatedTrack
 * @property {Track.ID} id
 * @property {string} state - "created"
 */

/**
 * @interface ReadyTrack
 * @property {Track.ID} id
 * @property {Track.SID} sid
 * @property {string} state - "ready"
 */

/**
 * @interface FailedTrack
 * @property {Track.ID} id
 * @property {TrackError} error
 * @property {string} state - "failed"
 */

/**
 * @interface TrackError
 * @property {number} code
 * @property {string} message
 */

/**
 * @event LocalParticipantV2#updated
 */

module.exports = LocalParticipantV2;<|MERGE_RESOLUTION|>--- conflicted
+++ resolved
@@ -161,7 +161,7 @@
       // LocalTrackPublicationV2's .sid being set.
       if (isEnabled !== publication.isEnabled) {
         this.didUpdate();
-<<<<<<< HEAD
+        isEnabled = publication.isEnabled;
       }
       if (!sid && publication.sid) {
         sid = publication.sid;
@@ -169,16 +169,6 @@
       if (updatedPriority !== publication.updatedPriority) {
         this.updateTrackPriority(publication.sid, publication.updatedPriority);
       }
-=======
-        isEnabled = publication.isEnabled;
-      }
-      if (!sid && publication.sid) {
-        sid = publication.sid;
-      }
-      if (updatedPriority !== publication.updatedPriority) {
-        this.updateTrackPriority(publication.sid, publication.updatedPriority);
-      }
->>>>>>> f776353a
     };
 
     publication.on('updated', updated);
