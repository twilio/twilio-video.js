'use strict';

const MediaSignaling = require('./mediasignaling');
class TrackPrioritySignaling extends MediaSignaling {
  /**
   * Construct a {@link TrackPrioritySignaling}.
   * @param {Promise<DataTrackReceiver>} getReceiver
   */
  constructor(getReceiver, options) {
    super(getReceiver, 'track_priority', options);

    Object.defineProperties(this, {
      _enqueuedPriorityUpdates: {
        value: new Map()
      },
    });

    this.on('ready', transport => {
      Array.from(this._enqueuedPriorityUpdates.keys()).forEach(trackSid => {
        transport.publish({
          type: 'track_priority',
          track: trackSid,
          subscribe: this._enqueuedPriorityUpdates.get(trackSid)
        });
        // NOTE(mpatwardhan)- we do not clear _enqueuedPriorityUpdates intentionally,
        // this cache will is used to re-send the priorities in case of VMS-FailOver.
      });
    });
  }

  /**
   * @param {Track.SID} trackSid
   * @param {'publish'|'subscribe'} publishOrSubscribe
   * @param {Track.Priority} priority
   * @param {VideoTrack.Dimensions} [renderHint]
   */
<<<<<<< HEAD
  sendTrackPriorityUpdate(trackSid, publishOrSubscribe, priority) {
    if (publishOrSubscribe !== 'subscribe') {
      throw new Error('only subscribe priorities are supported, found: ' + publishOrSubscribe);
    }
    this._enqueuedPriorityUpdates.set(trackSid, priority);
    if (this._transport) {
      this._transport.publish({
        type: 'track_priority',
        track: trackSid,
        subscribe: priority
      });
    }
=======
  sendTrackPriorityUpdate(trackSid, publishOrSubscribe, priority, renderHint) {
    const payload = Object.assign({
      type: 'track_priority',
      track: trackSid,
      [publishOrSubscribe]: priority
    }, renderHint ? { hint: renderHint } : {});
    console.log('New track_priority payload:', JSON.stringify(payload, null, 2));
    this._mediaSignalingTransport.publish(payload);
>>>>>>> a296509b
  }
}

module.exports = TrackPrioritySignaling;<|MERGE_RESOLUTION|>--- conflicted
+++ resolved
@@ -34,7 +34,6 @@
    * @param {Track.Priority} priority
    * @param {VideoTrack.Dimensions} [renderHint]
    */
-<<<<<<< HEAD
   sendTrackPriorityUpdate(trackSid, publishOrSubscribe, priority) {
     if (publishOrSubscribe !== 'subscribe') {
       throw new Error('only subscribe priorities are supported, found: ' + publishOrSubscribe);
@@ -47,16 +46,6 @@
         subscribe: priority
       });
     }
-=======
-  sendTrackPriorityUpdate(trackSid, publishOrSubscribe, priority, renderHint) {
-    const payload = Object.assign({
-      type: 'track_priority',
-      track: trackSid,
-      [publishOrSubscribe]: priority
-    }, renderHint ? { hint: renderHint } : {});
-    console.log('New track_priority payload:', JSON.stringify(payload, null, 2));
-    this._mediaSignalingTransport.publish(payload);
->>>>>>> a296509b
   }
 }
 
