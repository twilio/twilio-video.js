'use strict';

const DominantSpeakerSignaling = require('./dominantspeakersignaling');
const NetworkQualityMonitor = require('./networkqualitymonitor');
const NetworkQualitySignaling = require('./networkqualitysignaling');
const RecordingV2 = require('./recording');
const RoomSignaling = require('../room');
const RemoteParticipantV2 = require('./remoteparticipant');
const StatsReport = require('../../stats/statsreport');
const TrackPrioritySignaling = require('./trackprioritysignaling');
const TrackSwitchOffSignaling = require('./trackswitchoffsignaling');
<<<<<<< HEAD
const { defer, filterObject, flatMap, oncePerTick } = require('../../util');
const createTwilioError = require('../../util/twilio-video-errors').createTwilioError;
=======

const {
  createBandwidthProfilePayload,
  defer,
  filterObject,
  flatMap,
  oncePerTick
} = require('../../util');

const { createTwilioError } = require('../../util/twilio-video-errors');
>>>>>>> 8f543a12

const STATS_PUBLISH_INTERVAL_MS = 1000;

/**
 * @extends RoomSignaling
 */
class RoomV2 extends RoomSignaling {
  constructor(localParticipant, initialState, transport, peerConnectionManager, options) {
    options = Object.assign({
      DominantSpeakerSignaling,
      NetworkQualityMonitor,
      NetworkQualitySignaling,
      RecordingSignaling: RecordingV2,
      RemoteParticipantV2,
      TrackPrioritySignaling,
      TrackSwitchOffSignaling,
      bandwidthProfile: null,
      statsPublishIntervalMs: STATS_PUBLISH_INTERVAL_MS
    }, options);
    localParticipant.setBandwidthProfile(options.bandwidthProfile);

    super(localParticipant, initialState.sid, initialState.name, options);

    Object.defineProperties(this, {
      _dominantSpeakerSignaling: {
        value: null,
        writable: true
      },
      _DominantSpeakerSignaling: {
        value: options.DominantSpeakerSignaling
      },
      _dominantSpeakerSignalingPromise: {
        value: null,
        writable: true
      },
      _disconnectedParticipantSids: {
        value: new Set()
      },
      _NetworkQualityMonitor: {
        value: options.NetworkQualityMonitor
      },
      _NetworkQualitySignaling: {
        value: options.NetworkQualitySignaling
      },
      _lastBandwidthProfileRevision: {
        value: localParticipant.bandwidthProfileRevision,
        writable: true
      },
      _networkQualityMonitor: {
        value: null,
        writable: true
      },
      _networkQualityMonitorPromise: {
        value: null,
        writable: true
      },
      _networkQualityConfiguration: {
        value: localParticipant.networkQualityConfiguration
      },
      _peerConnectionManager: {
        value: peerConnectionManager
      },
      _published: {
        value: new Map()
      },
      _publishedRevision: {
        value: 0,
        writable: true
      },
      _RemoteParticipantV2: {
        value: options.RemoteParticipantV2
      },
      _subscribed: {
        value: new Map()
      },
      _subscribedRevision: {
        value: 0,
        writable: true
      },
      _subscriptionFailures: {
        value: new Map()
      },
      _trackPriorityPromise: {
        value: null,
        writable: true
      },
      _trackPrioritySignaling: {
        value: null,
        writable: true
      },
      _trackSwitchOffPromise: {
        value: null,
        writable: true
      },
      _trackSwitchOffSignaling: {
        value: null,
        writable: true
      },
      _TrackPrioritySignaling: {
        value: options.TrackPrioritySignaling
      },
      _TrackSwitchOffSignaling: {
        value: options.TrackSwitchOffSignaling
      },
      _transport: {
        value: transport
      },
      _trackReceiverDeferreds: {
        value: new Map()
      }
    });

    handleLocalParticipantEvents(this, localParticipant);
    handlePeerConnectionEvents(this, peerConnectionManager);
    handleTransportEvents(this, transport);
    periodicallyPublishStats(this, transport, options.statsPublishIntervalMs);

    this._update(initialState);
  }

  /**
   * The Signaling Connection State
   * @property {string} - "connected", "reconnecting", "disconnected"
   */
  get signalingConnectionState() {
    return this._transport.state === 'syncing'
      ? 'reconnecting'
      : this._transport.state;
  }

  /**
   * The Media Connection State
   * @property {RTCIceConnectionState}
   */
  get mediaConnectionState() {
    return this._peerConnectionManager.iceConnectionState;
  }

  /**
   * @private
   */
  _deleteTrackReceiverDeferred(id) {
    return this._trackReceiverDeferreds.delete(id);
  }

  /**
   * @private
   */
  _getOrCreateTrackReceiverDeferred(id) {
    const deferred = this._trackReceiverDeferreds.get(id) || defer();
    const trackReceivers = this._peerConnectionManager.getTrackReceivers();

    // NOTE(mmalavalli): In Firefox, there can be instances where a MediaStreamTrack
    // for the given Track ID already exists, for example, when a Track is removed
    // and added back. If that is the case, then we should resolve 'deferred'.
    const trackReceiver = trackReceivers.find(trackReceiver => trackReceiver.id === id && trackReceiver.readyState !== 'ended');

    if (trackReceiver) {
      deferred.resolve(trackReceiver);
    } else {
      // NOTE(mmalavalli): Only add the 'deferred' to the map if it's not
      // resolved. This will prevent old copies of the MediaStreamTrack from
      // being used when the remote peer removes and re-adds a MediaStreamTrack.
      this._trackReceiverDeferreds.set(id, deferred);
    }

    return deferred;
  }

  /**
   * @private
   */
  _addTrackReceiver(trackReceiver) {
    const deferred = this._getOrCreateTrackReceiverDeferred(trackReceiver.id);
    deferred.resolve(trackReceiver);
    return this;
  }

  /**
   * @private
   */
  _disconnect(error) {
    const didDisconnect = super._disconnect.call(this, error);
    if (didDisconnect) {
      this._teardownDominantSpeakerSignaling();
      this._teardownNetworkQualityMonitor();
      this._transport.disconnect();
      this._peerConnectionManager.close();
    }

    this.localParticipant.tracks.forEach(track => {
      track.publishFailed(error || new Error('LocalParticipant disconnected'));
    });

    return didDisconnect;
  }

  /**
   * @private
   */
  _getTrackReceiver(id) {
    return this._getOrCreateTrackReceiverDeferred(id).promise.then(trackReceiver => {
      this._deleteTrackReceiverDeferred(id);
      return trackReceiver;
    });
  }

  /**
   * @private
   */
  _getTrackSidsToTrackSignalings() {
    const trackSidsToTrackSignalings = flatMap(this.participants, participant => Array.from(participant.tracks));
    return new Map(trackSidsToTrackSignalings);
  }

  /**
   * @private
   */
  _getOrCreateRemoteParticipant(participantState) {
    const RemoteParticipantV2 = this._RemoteParticipantV2;
    let participant = this.participants.get(participantState.sid);
    const self = this;
    if (!participant) {
      participant = new RemoteParticipantV2(participantState, this._getTrackReceiver.bind(this));
      participant.on('stateChanged', function stateChanged(state) {
        if (state === 'disconnected') {
          participant.removeListener('stateChanged', stateChanged);
          self.participants.delete(participant.sid);
          self._disconnectedParticipantSids.add(participant.sid);
        }
      });
      this.connectParticipant(participant);
      participant.setTrackPrioritySignaling(this._trackPrioritySignaling);
    }
    return participant;
  }

  /**
   * @private
   */
  _getState() {
    return {
      participant: this.localParticipant.getState()
    };
  }

  /**
   * @private
   */
  _maybeAddBandwidthProfile(update) {
    const { bandwidthProfile, bandwidthProfileRevision } = this.localParticipant;
    if (bandwidthProfile && this._lastBandwidthProfileRevision < bandwidthProfileRevision) {
      this._lastBandwidthProfileRevision = bandwidthProfileRevision;
      return Object.assign({
        bandwidth_profile: createBandwidthProfilePayload(bandwidthProfile)
      }, update);
    }
    return update;
  }
  /**
   * @private
   */
  _publishNewLocalParticipantState() {
    this._transport.publish(this._maybeAddBandwidthProfile(this._getState()));
  }

  /**
   * @private
   */
  _publishPeerConnectionState(peerConnectionState) {
    /* eslint camelcase:0 */
    this._transport.publish(Object.assign({
      peer_connections: [peerConnectionState]
    }, this._getState()));
  }

  /**
   * @private
   */
  _update(roomState) {
    if (roomState.subscribed && roomState.subscribed.revision > this._subscribedRevision) {
      this._subscribedRevision = roomState.subscribed.revision;
      roomState.subscribed.tracks.forEach(trackState => {
        if (trackState.id) {
          this._subscriptionFailures.delete(trackState.sid);
          this._subscribed.set(trackState.sid, trackState.id);
        } else if (trackState.error && !this._subscriptionFailures.has(trackState.sid)) {
          this._subscriptionFailures.set(trackState.sid, trackState.error);
        }
      });

      const subscribedTrackSids = new Set(roomState.subscribed.tracks
        .filter(trackState => !!trackState.id)
        .map(trackState => trackState.sid));

      this._subscribed.forEach((trackId, trackSid) => {
        if (!subscribedTrackSids.has(trackSid)) {
          this._subscribed.delete(trackSid);
        }
      });
    }

    const participantsToKeep = new Set();

    // eslint-disable-next-line no-warning-comments
    // TODO(mroberts): Remove me once the Server is fixed.
    (roomState.participants || []).forEach(participantState => {
      if (participantState.sid === this.localParticipant.sid ||
          this._disconnectedParticipantSids.has(participantState.sid)) {
        return;
      }
      const participant = this._getOrCreateRemoteParticipant(participantState);
      participant.update(participantState);
      participantsToKeep.add(participant);
    });

    if (roomState.type === 'synced') {
      this.participants.forEach(participant => {
        if (!participantsToKeep.has(participant)) {
          participant.disconnect();
        }
      });
    }

    handleSubscriptions(this);

    // eslint-disable-next-line no-warning-comments
    // TODO(mroberts): Remove me once the Server is fixed.
    /* eslint camelcase:0 */
    if (roomState.peer_connections) {
      this._peerConnectionManager.update(roomState.peer_connections, roomState.type === 'synced');
    }

    if (roomState.recording) {
      this.recording.update(roomState.recording);
    }

    if (roomState.published && roomState.published.revision > this._publishedRevision) {
      this._publishedRevision = roomState.published.revision;
      roomState.published.tracks.forEach(track => {
        if (track.sid) {
          this._published.set(track.id, track.sid);
        }
      });
      this.localParticipant.update(roomState.published);
    }

    if (roomState.participant) {
      this.localParticipant.connect(
        roomState.participant.sid,
        roomState.participant.identity);
    }

    if (!this._dominantSpeakerSignalingPromise
      && roomState.media_signaling
      && roomState.media_signaling.active_speaker
      && roomState.media_signaling.active_speaker.transport
      && roomState.media_signaling.active_speaker.transport.type === 'data-channel') {
      this._setupDataTransportBackedDominantSpeakerSignaling(roomState.media_signaling.active_speaker.transport.label);
    }

    if (!this._networkQualityMonitorPromise
      && roomState.media_signaling
      && roomState.media_signaling.network_quality
      && roomState.media_signaling.network_quality.transport
      && roomState.media_signaling.network_quality.transport.type === 'data-channel') {
      this._setupDataTransportBackedNetworkQualityMonitor(roomState.media_signaling.network_quality.transport.label);
    }

    if (!this._trackPriorityPromise
      && roomState.media_signaling
      && roomState.media_signaling.track_priority
      && roomState.media_signaling.track_priority.transport
      && roomState.media_signaling.track_priority.transport.type === 'data-channel') {
      this._setupTrackPrioritySignaling(roomState.media_signaling.track_priority.transport.label);
    }

    if (!this._trackSwitchOffPromise
      && roomState.media_signaling
      && roomState.media_signaling.track_switch_off
      && roomState.media_signaling.track_switch_off.transport
      && roomState.media_signaling.track_switch_off.transport.type === 'data-channel') {
      this._setupTrackSwitchOffMonitor(roomState.media_signaling.track_switch_off.transport.label);
    }

    return this;
  }

  _setupTrackPriorityUpdates(trackPrioritySignaling) {
    this._trackPrioritySignaling = trackPrioritySignaling;
    trackPrioritySignaling.on('updated', (trackSid, publishOrSubscribe, priority) => {
      const trackSignaling = this._getTrackSidsToTrackSignalings().get(trackSid);
      if (trackSignaling) {
        if (publishOrSubscribe === 'publish') {
          trackSignaling.setPriority(priority);
        }
      }
    });
  }

  _setupTrackPrioritySignaling(id) {
    this._teardownTrackPrioritySignaling();
    const trackPriorityPromise = this._getTrackReceiver(id).then(receiver => {
      if (receiver.kind !== 'data') {
        throw new Error('Expected a DataTrackReceiver');
      } if (this._trackPriorityPromise !== trackPriorityPromise) {
        return;
      }

      // NOTE(mmalavalli): The underlying RTCDataChannel is closed whenever
      // the VMS instance fails over, and a new RTCDataChannel is created in order
<<<<<<< HEAD
      // to resume sending Dominant Speaker updates.
=======
      // to resume sending Track Priority updates.
>>>>>>> 8f543a12
      receiver.once('close', () => this._teardownTrackPrioritySignaling());

      const trackPrioritySignaling = new this._TrackPrioritySignaling(receiver.toDataTransport());
      this.localParticipant.setTrackPrioritySignaling(trackPrioritySignaling);
<<<<<<< HEAD
      this.participants.forEach(participant => {
        participant.setTrackPrioritySignaling(trackPrioritySignaling);
      });
=======
>>>>>>> 8f543a12
      this._setupTrackPriorityUpdates(trackPrioritySignaling);
    });
    this._trackPriorityPromise = trackPriorityPromise;
  }

  _setupTrackSwitchOff(trackSwitchOffSignaling) {
    this._trackSwitchOffSignaling = trackSwitchOffSignaling;
    trackSwitchOffSignaling.on('updated', (tracksOff, tracksOn) => {
      this.participants.forEach(participant => {
        participant.tracks.forEach(track => {
          if (tracksOff.includes(track.sid)) {
            track.setSwitchedOff(true);
          }
          if (tracksOn.includes(track.sid)) {
            track.setSwitchedOff(false);
          }
        });
      });
    });
  }

  _setupTrackSwitchOffMonitor(id) {
    this._teardownTrackSwitchOff();
    const trackSwitchOffPromise = this._getTrackReceiver(id).then(receiver => {
      if (receiver.kind !== 'data') {
        throw new Error('Expected a DataTrackReceiver');
      } if (this._trackSwitchOffPromise !== trackSwitchOffPromise) {
        return;
      }

      // NOTE(mpatwardhan): The underlying RTCDataChannel is closed whenever
      // the VMS instance fails over, and a new RTCDataChannel is created in order
      // to resume sending Dominant Speaker updates.
      receiver.once('close', () => this._teardownTrackSwitchOff());

      const trackSwitchOffSignaling = new this._TrackSwitchOffSignaling(receiver.toDataTransport());
      this._setupTrackSwitchOff(trackSwitchOffSignaling);
    });
    this._trackSwitchOffPromise = trackSwitchOffPromise;
  }

  /**
   * Create a {@link DataTransport}-backed {@link DominantSpeakerSignaling}.
   * @private
   * @param {ID} id - ID of the {@link DataTrackReceiver} that will ultimately
   *   be converted into a {@link DataTrackTransport} for use with
   *   {@link DominantSpeakerSignaling}
   * @returns {Promise<void>}
   */
  _setupDataTransportBackedDominantSpeakerSignaling(id) {
    this._teardownDominantSpeakerSignaling();
    const dominantSpeakerSignalingPromise = this._getTrackReceiver(id).then(receiver => {
      if (receiver.kind !== 'data') {
        throw new Error('Expected a DataTrackReceiver');
      } if (this._dominantSpeakerSignalingPromise !== dominantSpeakerSignalingPromise) {
        // NOTE(mroberts): _teardownDominantSpeakerSignaling was called.
        return;
      }

      // NOTE(mpatwardhan): The underlying RTCDataChannel is closed whenever
      // the VMS instance fails over, and a new RTCDataChannel is created in order
      // to resume sending Dominant Speaker updates.
      receiver.once('close', () => this._teardownDominantSpeakerSignaling());

      const dominantSpeakerSignaling = new this._DominantSpeakerSignaling(receiver.toDataTransport());
      this._setDominantSpeakerSignaling(dominantSpeakerSignaling);
    });
    this._dominantSpeakerSignalingPromise = dominantSpeakerSignalingPromise;
  }
  /**
   * Create a {@link DataTransport}-backed {@link NetworkQualityMonitor}.
   * @private
   * @param {ID} id - ID of the {@link DataTrackReceiver} that will ultimately
   *   be converted into a {@link DataTrackTransport} for use with
   *   {@link NetworkQualitySignaling}
   * @returns {Promise<void>}
   */
  _setupDataTransportBackedNetworkQualityMonitor(id) {
    var self = this;
    this._teardownNetworkQualityMonitor();
    const networkQualityMonitorPromise = this._getTrackReceiver(id).then(receiver => {
      if (receiver.kind !== 'data') {
        throw new Error('Expected a DataTrackReceiver');
      } if (this._networkQualityMonitorPromise !== networkQualityMonitorPromise) {
        // NOTE(mroberts): _teardownNetworkQualityMonitor was called.
        return;
      }

      // NOTE(mpatwardhan): The underlying RTCDataChannel is closed whenever
      // the VMS instance fails over, and new a RTCDataChannel is created in order
      // to resume exchanging Network Quality messages.
      receiver.once('close', () => this. _teardownNetworkQualityMonitor());

      const networkQualitySignaling = new this._NetworkQualitySignaling(
        receiver.toDataTransport(), self._networkQualityConfiguration);
      const networkQualityMonitor = new this._NetworkQualityMonitor(this._peerConnectionManager, networkQualitySignaling);
      this._setNetworkQualityMonitor(networkQualityMonitor);
    });
    this._networkQualityMonitorPromise = networkQualityMonitorPromise;
  }

  _setDominantSpeakerSignaling(dominantSpeakerSignaling) {
    this._dominantSpeakerSignaling = dominantSpeakerSignaling;
    dominantSpeakerSignaling.on('updated', () => this.setDominantSpeaker(dominantSpeakerSignaling.loudestParticipantSid));
  }

  _setNetworkQualityMonitor(networkQualityMonitor) {
    this._networkQualityMonitor = networkQualityMonitor;
    networkQualityMonitor.on('updated', () => {
      if (this.mediaConnectionState === 'failed') {
        return;
      }
      this.localParticipant.setNetworkQualityLevel(
        networkQualityMonitor.level,
        networkQualityMonitor.levels);
      this.participants.forEach((participant) => {
        const levels = networkQualityMonitor.remoteLevels.get(participant.sid);
        if (levels) {
          participant.setNetworkQualityLevel(levels.level, levels);
        }
      });
    });
    networkQualityMonitor.start();
  }

  _teardownDominantSpeakerSignaling() {
    this._dominantSpeakerSignalingPromise = null;
    this._dominantSpeakerSignaling = null;
  }

  _teardownNetworkQualityMonitor() {
    this._networkQualityMonitorPromise = null;
    if (this._networkQualityMonitor) {
      this._networkQualityMonitor.stop();
      this._networkQualityMonitor = null;
    }
  }

  _teardownTrackPrioritySignaling() {
    this._trackPrioritySignaling = null;
    this._trackPriorityPromise = null;
    this.localParticipant.setTrackPrioritySignaling(null);
<<<<<<< HEAD
    this.participants.forEach(participant => {
      participant.setTrackPrioritySignaling(null);
    });
=======
>>>>>>> 8f543a12
  }

  _teardownTrackSwitchOff() {
    this._trackSwitchOffSignaling = null;
    this._trackSwitchOffPromise = null;
  }

  /**
   * Get the {@link RoomV2}'s media statistics.
   * @returns {Promise.<Map<PeerConnectionV2#id, StandardizedStatsResponse>>}
   */
  getStats() {
    return this._peerConnectionManager.getStats().then(responses =>
      new Map(Array.from(responses).map(([id, response]) =>
        [id, Object.assign({}, response, {
          localAudioTrackStats: filterAndAddLocalTrackSids(this, response.localAudioTrackStats),
          localVideoTrackStats: filterAndAddLocalTrackSids(this, response.localVideoTrackStats),
          remoteAudioTrackStats: filterAndAddRemoteTrackSids(this, response.remoteAudioTrackStats),
          remoteVideoTrackStats: filterAndAddRemoteTrackSids(this, response.remoteVideoTrackStats)
        })]
      ))
    );
  }
}

/**
 * Filter out {@link TrackStats} that aren't in the collection while also
 * stamping their Track SIDs.
 * @param {Map<ID, SID>} idToSid
 * @param {Array<TrackStats>} trackStats
 * @returns {Array<TrackStats>}
 */
function filterAndAddTrackSids(idToSid, trackStats) {
  return trackStats.reduce((trackStats, trackStat) => {
    const trackSid = idToSid.get(trackStat.trackId);
    return trackSid
      ? [Object.assign({}, trackStat, { trackSid })].concat(trackStats)
      : trackStats;
  }, []);
}

/**
 * Filter out {@link LocalTrackStats} that aren't currently published while also
 * stamping their Track SIDs.
 * @param {RoomV2} roomV2
 * @param {Array<LocalTrackStats>} localTrackStats
 * @returns {Array<LocalTrackStats>}
 */
function filterAndAddLocalTrackSids(roomV2, localTrackStats) {
  return filterAndAddTrackSids(roomV2._published, localTrackStats);
}

/**
 * Filter out {@link RemoteTrackStats} that aren't currently subscribed while
 * also stamping their Track SIDs.
 * @param {RoomV2} roomV2
 * @param {Array<RemoteTrackStats>} remoteTrackStats
 * @returns {Array<RemoteTrackStats>}
 */
function filterAndAddRemoteTrackSids(roomV2, remoteTrackStats) {
  const idToSid = new Map(Array.from(roomV2._subscribed.entries()).map(([sid, id]) => [id, sid]));
  return filterAndAddTrackSids(idToSid, remoteTrackStats);
}

/**
 * @typedef {object} RoomV2#Representation
 * @property {string} name
 * @property {LocalParticipantV2#Representation} participant
 * @property {?Array<RemoteParticipantV2#Representation>} participants
 * @property {?Array<PeerConnectionV2#Representation>} peer_connections
 * @property {?RecordingV2#Representation} recording
 * @property {string} sid
 */

function handleLocalParticipantEvents(roomV2, localParticipant) {
<<<<<<< HEAD
  const renegotiate = oncePerTick(() => {
    const trackSenders = flatMap(localParticipant.tracks, trackV2 => trackV2.trackTransceiver);
    roomV2._peerConnectionManager.setTrackSenders(trackSenders);
  });

  const localParticipantUpdated = oncePerTick(() => {
    roomV2._publishNewLocalParticipantState();
=======
  const localParticipantUpdated = oncePerTick(() => {
    roomV2._publishNewLocalParticipantState();
  });

  const renegotiate = oncePerTick(() => {
    const trackSenders = flatMap(localParticipant.tracks, trackV2 => trackV2.trackTransceiver);
    roomV2._peerConnectionManager.setTrackSenders(trackSenders);
>>>>>>> 8f543a12
  });

  localParticipant.on('trackAdded', renegotiate);
  localParticipant.on('trackRemoved', renegotiate);
  localParticipant.on('updated', localParticipantUpdated);

  roomV2.on('stateChanged', function stateChanged(state) {
    if (state === 'disconnected') {
      localParticipant.removeListener('trackAdded', renegotiate);
      localParticipant.removeListener('trackRemoved', renegotiate);
      localParticipant.removeListener('updated', localParticipantUpdated);
      roomV2.removeListener('stateChanged', stateChanged);
      localParticipant.disconnect();
    }
  });
}

function handlePeerConnectionEvents(roomV2, peerConnectionManager) {
  peerConnectionManager.on('description', function onDescription(description) {
    roomV2._publishPeerConnectionState(description);
  });
  peerConnectionManager.dequeue('description');

  peerConnectionManager.on('candidates', function onCandidates(candidates) {
    roomV2._publishPeerConnectionState(candidates);
  });
  peerConnectionManager.dequeue('candidates');

  peerConnectionManager.on('trackAdded', roomV2._addTrackReceiver.bind(roomV2));
  peerConnectionManager.dequeue('trackAdded');
  peerConnectionManager.getTrackReceivers().forEach(roomV2._addTrackReceiver, roomV2);

  peerConnectionManager.on('iceConnectionStateChanged', () => {
    roomV2.emit('mediaConnectionStateChanged');
    if (roomV2.mediaConnectionState === 'failed') {
      if (roomV2.localParticipant.networkQualityLevel !== null) {
        roomV2.localParticipant.setNetworkQualityLevel(0);
      }
      roomV2.participants.forEach(participant => {
        if (participant.networkQualityLevel !== null) {
          participant.setNetworkQualityLevel(0);
        }
      });
    }
  });
}

function handleTransportEvents(roomV2, transport) {
  transport.on('message', roomV2._update.bind(roomV2));
  transport.on('stateChanged', function stateChanged(state, error) {
    if (state === 'disconnected') {
      if (roomV2.state !== 'disconnected') {
        roomV2._disconnect(error);
      }
      transport.removeListener('stateChanged', stateChanged);
    }
    roomV2.emit('signalingConnectionStateChanged');
  });
}

/**
 * Periodically publish {@link StatsReport}s.
 * @private
 * @param {RoomV2} roomV2
 * @param {Transport} transport
 * @param {Number} intervalMs
 */
function periodicallyPublishStats(roomV2, transport, intervalMs) {
  const interval = setInterval(() => {
    roomV2.getStats().then(stats => {
      stats.forEach((response, id) => {
        // NOTE(mmalavalli): A StatsReport is used to publish a "stats-report"
        // event instead of using StandardizedStatsResponse directly because
        // StatsReport will add nulls to properties that do not exist.
        const report = new StatsReport(id, response);

        transport.publishEvent('quality', 'stats-report', {
          audioTrackStats: report.remoteAudioTrackStats,
          localAudioTrackStats: report.localAudioTrackStats,
          localVideoTrackStats: report.localVideoTrackStats,
          peerConnectionId: report.peerConnectionId,
          videoTrackStats: report.remoteVideoTrackStats
        });

        // NOTE(mmalavalli): null properties of the "active-ice-candidate-pair"
        // payload are assigned default values until the Insights gateway
        // accepts null values.
        const activeIceCandidatePair = replaceNullsWithDefaults(
          response.activeIceCandidatePair,
          report.peerConnectionId);

        transport.publishEvent('quality', 'active-ice-candidate-pair', activeIceCandidatePair);
      });
    }, () => {
      // Do nothing.
    });
  }, intervalMs);

  roomV2.on('stateChanged', function onStateChanged(state) {
    if (state === 'disconnected') {
      clearInterval(interval);
      roomV2.removeListener('stateChanged', onStateChanged);
    }
  });
}

function handleSubscriptions(room) {
  const trackSidsToTrackSignalings = room._getTrackSidsToTrackSignalings();

  room._subscriptionFailures.forEach((error, trackSid) => {
    const trackSignaling = trackSidsToTrackSignalings.get(trackSid);
    if (trackSignaling) {
      room._subscriptionFailures.delete(trackSid);
      trackSignaling.subscribeFailed(createTwilioError(error.code, error.message));
    }
  });

  trackSidsToTrackSignalings.forEach(trackSignaling => {
    const trackId = room._subscribed.get(trackSignaling.sid);
    if (!trackId || (trackSignaling.isSubscribed && trackSignaling.trackTransceiver.id !== trackId)) {
      trackSignaling.setTrackTransceiver(null);
    }
    if (trackId) {
      room._getTrackReceiver(trackId).then(trackReceiver => trackSignaling.setTrackTransceiver(trackReceiver));
    }
  });
}

function replaceNullsWithDefaults(activeIceCandidatePair, peerConnectionId) {
  activeIceCandidatePair = Object.assign({
    availableIncomingBitrate: 0,
    availableOutgoingBitrate: 0,
    bytesReceived: 0,
    bytesSent: 0,
    consentRequestsSent: 0,
    currentRoundTripTime: 0,
    lastPacketReceivedTimestamp: 0,
    lastPacketSentTimestamp: 0,
    nominated: false,
    peerConnectionId: peerConnectionId,
    priority: 0,
    readable: false,
    requestsReceived: 0,
    requestsSent: 0,
    responsesReceived: 0,
    responsesSent: 0,
    retransmissionsReceived: 0,
    retransmissionsSent: 0,
    state: 'failed',
    totalRoundTripTime: 0,
    transportId: '',
    writable: false
  }, filterObject(activeIceCandidatePair || {}, null));

  activeIceCandidatePair.localCandidate = Object.assign({
    candidateType: 'host',
    deleted: false,
    ip: '',
    port: 0,
    priority: 0,
    protocol: 'udp',
    relayProtocol: 'udp',
    url: ''
  }, filterObject(activeIceCandidatePair.localCandidate || {}, null));

  activeIceCandidatePair.remoteCandidate = Object.assign({
    candidateType: 'host',
    ip: '',
    port: 0,
    priority: 0,
    protocol: 'udp',
    url: ''
  }, filterObject(activeIceCandidatePair.remoteCandidate || {}, null));

  return activeIceCandidatePair;
}

module.exports = RoomV2;<|MERGE_RESOLUTION|>--- conflicted
+++ resolved
@@ -9,10 +9,6 @@
 const StatsReport = require('../../stats/statsreport');
 const TrackPrioritySignaling = require('./trackprioritysignaling');
 const TrackSwitchOffSignaling = require('./trackswitchoffsignaling');
-<<<<<<< HEAD
-const { defer, filterObject, flatMap, oncePerTick } = require('../../util');
-const createTwilioError = require('../../util/twilio-video-errors').createTwilioError;
-=======
 
 const {
   createBandwidthProfilePayload,
@@ -23,7 +19,6 @@
 } = require('../../util');
 
 const { createTwilioError } = require('../../util/twilio-video-errors');
->>>>>>> 8f543a12
 
 const STATS_PUBLISH_INTERVAL_MS = 1000;
 
@@ -435,21 +430,14 @@
 
       // NOTE(mmalavalli): The underlying RTCDataChannel is closed whenever
       // the VMS instance fails over, and a new RTCDataChannel is created in order
-<<<<<<< HEAD
-      // to resume sending Dominant Speaker updates.
-=======
       // to resume sending Track Priority updates.
->>>>>>> 8f543a12
       receiver.once('close', () => this._teardownTrackPrioritySignaling());
 
       const trackPrioritySignaling = new this._TrackPrioritySignaling(receiver.toDataTransport());
       this.localParticipant.setTrackPrioritySignaling(trackPrioritySignaling);
-<<<<<<< HEAD
       this.participants.forEach(participant => {
         participant.setTrackPrioritySignaling(trackPrioritySignaling);
       });
-=======
->>>>>>> 8f543a12
       this._setupTrackPriorityUpdates(trackPrioritySignaling);
     });
     this._trackPriorityPromise = trackPriorityPromise;
@@ -592,12 +580,9 @@
     this._trackPrioritySignaling = null;
     this._trackPriorityPromise = null;
     this.localParticipant.setTrackPrioritySignaling(null);
-<<<<<<< HEAD
     this.participants.forEach(participant => {
       participant.setTrackPrioritySignaling(null);
     });
-=======
->>>>>>> 8f543a12
   }
 
   _teardownTrackSwitchOff() {
@@ -673,23 +658,13 @@
  */
 
 function handleLocalParticipantEvents(roomV2, localParticipant) {
-<<<<<<< HEAD
+  const localParticipantUpdated = oncePerTick(() => {
+    roomV2._publishNewLocalParticipantState();
+  });
+
   const renegotiate = oncePerTick(() => {
     const trackSenders = flatMap(localParticipant.tracks, trackV2 => trackV2.trackTransceiver);
     roomV2._peerConnectionManager.setTrackSenders(trackSenders);
-  });
-
-  const localParticipantUpdated = oncePerTick(() => {
-    roomV2._publishNewLocalParticipantState();
-=======
-  const localParticipantUpdated = oncePerTick(() => {
-    roomV2._publishNewLocalParticipantState();
-  });
-
-  const renegotiate = oncePerTick(() => {
-    const trackSenders = flatMap(localParticipant.tracks, trackV2 => trackV2.trackTransceiver);
-    roomV2._peerConnectionManager.setTrackSenders(trackSenders);
->>>>>>> 8f543a12
   });
 
   localParticipant.on('trackAdded', renegotiate);
