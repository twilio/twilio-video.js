'use strict';

const DominantSpeakerSignaling = require('./dominantspeakersignaling');
const NetworkQualityMonitor = require('./networkqualitymonitor');
const NetworkQualitySignaling = require('./networkqualitysignaling');
const RecordingV2 = require('./recording');
const RoomSignaling = require('../room');
const RemoteParticipantV2 = require('./remoteparticipant');
const StatsReport = require('../../stats/statsreport');
const TrackPrioritySignaling = require('./trackprioritysignaling');
const TrackSwitchOffSignaling = require('./trackswitchoffsignaling');

const {
  createBandwidthProfilePayload,
  defer,
  filterObject,
  flatMap,
  oncePerTick
} = require('../../util');

const { createTwilioError } = require('../../util/twilio-video-errors');

const STATS_PUBLISH_INTERVAL_MS = 1000;

/**
 * @extends RoomSignaling
 */
class RoomV2 extends RoomSignaling {
  constructor(localParticipant, initialState, transport, peerConnectionManager, options) {
    options = Object.assign({
      DominantSpeakerSignaling,
      NetworkQualityMonitor,
      NetworkQualitySignaling,
      RecordingSignaling: RecordingV2,
      RemoteParticipantV2,
      TrackPrioritySignaling,
      TrackSwitchOffSignaling,
      bandwidthProfile: null,
      statsPublishIntervalMs: STATS_PUBLISH_INTERVAL_MS
    }, options);
    localParticipant.setBandwidthProfile(options.bandwidthProfile);

    super(localParticipant, initialState.sid, initialState.name, options);

    Object.defineProperties(this, {
      _dominantSpeakerSignaling: {
        value: null,
        writable: true
      },
      _DominantSpeakerSignaling: {
        value: options.DominantSpeakerSignaling
      },
      _dominantSpeakerSignalingPromise: {
        value: null,
        writable: true
      },
      _disconnectedParticipantSids: {
        value: new Set()
      },
      _NetworkQualityMonitor: {
        value: options.NetworkQualityMonitor
      },
      _NetworkQualitySignaling: {
        value: options.NetworkQualitySignaling
      },
      _lastBandwidthProfileRevision: {
        value: localParticipant.bandwidthProfileRevision,
        writable: true
      },
      _networkQualityMonitor: {
        value: null,
        writable: true
      },
      _networkQualityMonitorPromise: {
        value: null,
        writable: true
      },
      _networkQualityConfiguration: {
        value: localParticipant.networkQualityConfiguration
      },
      _peerConnectionManager: {
        value: peerConnectionManager
      },
      _published: {
        value: new Map()
      },
      _publishedRevision: {
        value: 0,
        writable: true
      },
      _RemoteParticipantV2: {
        value: options.RemoteParticipantV2
      },
      _subscribed: {
        value: new Map()
      },
      _subscribedRevision: {
        value: 0,
        writable: true
      },
      _subscriptionFailures: {
        value: new Map()
      },
      _trackPriorityPromise: {
        value: null,
        writable: true
      },
      _trackPrioritySignaling: {
        value: null,
        writable: true
      },
      _trackSwitchOffPromise: {
        value: null,
        writable: true
      },
      _trackSwitchOffSignaling: {
        value: null,
        writable: true
      },
      _TrackPrioritySignaling: {
        value: options.TrackPrioritySignaling
      },
      _TrackSwitchOffSignaling: {
        value: options.TrackSwitchOffSignaling
      },
      _transport: {
        value: transport
      },
      _trackReceiverDeferreds: {
        value: new Map()
      }
    });

    handleLocalParticipantEvents(this, localParticipant);
    handlePeerConnectionEvents(this, peerConnectionManager);
    handleTransportEvents(this, transport);
    periodicallyPublishStats(this, transport, options.statsPublishIntervalMs);

    this._update(initialState);
  }

  /**
   * The Signaling Connection State
   * @property {string} - "connected", "reconnecting", "disconnected"
   */
  get signalingConnectionState() {
    return this._transport.state === 'syncing'
      ? 'reconnecting'
      : this._transport.state;
  }

  /**
   * The Media Connection State
   * @property {RTCIceConnectionState}
   */
  get mediaConnectionState() {
    return this._peerConnectionManager.iceConnectionState;
  }

  /**
   * @private
   */
  _deleteTrackReceiverDeferred(id) {
    return this._trackReceiverDeferreds.delete(id);
  }

  /**
   * @private
   */
  _getOrCreateTrackReceiverDeferred(id) {
    const deferred = this._trackReceiverDeferreds.get(id) || defer();
    const trackReceivers = this._peerConnectionManager.getTrackReceivers();

    // NOTE(mmalavalli): In Firefox, there can be instances where a MediaStreamTrack
    // for the given Track ID already exists, for example, when a Track is removed
    // and added back. If that is the case, then we should resolve 'deferred'.
    const trackReceiver = trackReceivers.find(trackReceiver => trackReceiver.id === id && trackReceiver.readyState !== 'ended');

    if (trackReceiver) {
      deferred.resolve(trackReceiver);
    } else {
      // NOTE(mmalavalli): Only add the 'deferred' to the map if it's not
      // resolved. This will prevent old copies of the MediaStreamTrack from
      // being used when the remote peer removes and re-adds a MediaStreamTrack.
      this._trackReceiverDeferreds.set(id, deferred);
    }

    return deferred;
  }

  /**
   * @private
   */
  _addTrackReceiver(trackReceiver) {
    const deferred = this._getOrCreateTrackReceiverDeferred(trackReceiver.id);
    deferred.resolve(trackReceiver);
    return this;
  }

  /**
   * @private
   */
  _disconnect(error) {
    const didDisconnect = super._disconnect.call(this, error);
    if (didDisconnect) {
      this._teardownDominantSpeakerSignaling();
      this._teardownNetworkQualityMonitor();
      this._transport.disconnect();
      this._peerConnectionManager.close();
    }

    this.localParticipant.tracks.forEach(track => {
      track.publishFailed(error || new Error('LocalParticipant disconnected'));
    });

    return didDisconnect;
  }

  /**
   * @private
   */
  _getTrackReceiver(id) {
    return this._getOrCreateTrackReceiverDeferred(id).promise.then(trackReceiver => {
      this._deleteTrackReceiverDeferred(id);
      return trackReceiver;
    });
  }

  /**
   * @private
   */
  _getTrackSidsToTrackSignalings() {
    const trackSidsToTrackSignalings = flatMap(this.participants, participant => Array.from(participant.tracks));
    return new Map(trackSidsToTrackSignalings);
  }

  /**
   * @private
   */
  _getOrCreateRemoteParticipant(participantState) {
    const RemoteParticipantV2 = this._RemoteParticipantV2;
    let participant = this.participants.get(participantState.sid);
    const self = this;
    if (!participant) {
      participant = new RemoteParticipantV2(participantState, this._getTrackReceiver.bind(this));
      participant.on('stateChanged', function stateChanged(state) {
        if (state === 'disconnected') {
          participant.removeListener('stateChanged', stateChanged);
          self.participants.delete(participant.sid);
          self._disconnectedParticipantSids.add(participant.sid);
        }
      });
      this.connectParticipant(participant);
      participant.setTrackPrioritySignaling(this._trackPrioritySignaling);
    }
    return participant;
  }

  /**
   * @private
   */
  _getState() {
    return {
      participant: this.localParticipant.getState()
    };
  }

  /**
   * @private
   */
  _maybeAddBandwidthProfile(update) {
    const { bandwidthProfile, bandwidthProfileRevision } = this.localParticipant;
    if (bandwidthProfile && this._lastBandwidthProfileRevision < bandwidthProfileRevision) {
      this._lastBandwidthProfileRevision = bandwidthProfileRevision;
      return Object.assign({
        bandwidth_profile: createBandwidthProfilePayload(bandwidthProfile)
      }, update);
    }
    return update;
  }
  /**
   * @private
   */
  _publishNewLocalParticipantState() {
    this._transport.publish(this._maybeAddBandwidthProfile(this._getState()));
  }

  /**
   * @private
   */
  _publishPeerConnectionState(peerConnectionState) {
    /* eslint camelcase:0 */
    this._transport.publish(Object.assign({
      peer_connections: [peerConnectionState]
    }, this._getState()));
  }

  /**
   * @private
   */
  _update(roomState) {
    if (roomState.subscribed && roomState.subscribed.revision > this._subscribedRevision) {
      this._subscribedRevision = roomState.subscribed.revision;
      roomState.subscribed.tracks.forEach(trackState => {
        if (trackState.id) {
          this._subscriptionFailures.delete(trackState.sid);
          this._subscribed.set(trackState.sid, trackState.id);
        } else if (trackState.error && !this._subscriptionFailures.has(trackState.sid)) {
          this._subscriptionFailures.set(trackState.sid, trackState.error);
        }
      });

      const subscribedTrackSids = new Set(roomState.subscribed.tracks
        .filter(trackState => !!trackState.id)
        .map(trackState => trackState.sid));

      this._subscribed.forEach((trackId, trackSid) => {
        if (!subscribedTrackSids.has(trackSid)) {
          this._subscribed.delete(trackSid);
        }
      });
    }

    const participantsToKeep = new Set();

    // eslint-disable-next-line no-warning-comments
    // TODO(mroberts): Remove me once the Server is fixed.
    (roomState.participants || []).forEach(participantState => {
      if (participantState.sid === this.localParticipant.sid ||
          this._disconnectedParticipantSids.has(participantState.sid)) {
        return;
      }
      const participant = this._getOrCreateRemoteParticipant(participantState);
      participant.update(participantState);
      participantsToKeep.add(participant);
    });

    if (roomState.type === 'synced') {
      this.participants.forEach(participant => {
        if (!participantsToKeep.has(participant)) {
          participant.disconnect();
        }
      });
    }

    handleSubscriptions(this);

    // eslint-disable-next-line no-warning-comments
    // TODO(mroberts): Remove me once the Server is fixed.
    /* eslint camelcase:0 */
    if (roomState.peer_connections) {
      this._peerConnectionManager.update(roomState.peer_connections, roomState.type === 'synced');
    }

    if (roomState.recording) {
      this.recording.update(roomState.recording);
    }

    if (roomState.published && roomState.published.revision > this._publishedRevision) {
      this._publishedRevision = roomState.published.revision;
      roomState.published.tracks.forEach(track => {
        if (track.sid) {
          this._published.set(track.id, track.sid);
        }
      });
      this.localParticipant.update(roomState.published);
    }

    if (roomState.participant) {
      this.localParticipant.connect(
        roomState.participant.sid,
        roomState.participant.identity);
    }

    if (!this._dominantSpeakerSignalingPromise
      && roomState.media_signaling
      && roomState.media_signaling.active_speaker
      && roomState.media_signaling.active_speaker.transport
      && roomState.media_signaling.active_speaker.transport.type === 'data-channel') {
      this._setupDataTransportBackedDominantSpeakerSignaling(roomState.media_signaling.active_speaker.transport.label);
    }

    if (!this._networkQualityMonitorPromise
      && roomState.media_signaling
      && roomState.media_signaling.network_quality
      && roomState.media_signaling.network_quality.transport
      && roomState.media_signaling.network_quality.transport.type === 'data-channel') {
      this._setupDataTransportBackedNetworkQualityMonitor(roomState.media_signaling.network_quality.transport.label);
    }

    if (!this._trackPriorityPromise
      && roomState.media_signaling
      && roomState.media_signaling.track_priority
      && roomState.media_signaling.track_priority.transport
      && roomState.media_signaling.track_priority.transport.type === 'data-channel') {
      this._setupTrackPrioritySignaling(roomState.media_signaling.track_priority.transport.label);
    }

    if (!this._trackSwitchOffPromise
      && roomState.media_signaling
      && roomState.media_signaling.track_switch_off
      && roomState.media_signaling.track_switch_off.transport
      && roomState.media_signaling.track_switch_off.transport.type === 'data-channel') {
      this._setupTrackSwitchOffMonitor(roomState.media_signaling.track_switch_off.transport.label);
    }

    return this;
  }

  _setupTrackPriorityUpdates(trackPrioritySignaling) {
    this._trackPrioritySignaling = trackPrioritySignaling;
    trackPrioritySignaling.on('updated', (trackSid, publishOrSubscribe, priority) => {
      const trackSignaling = this._getTrackSidsToTrackSignalings().get(trackSid);
      if (trackSignaling) {
        if (publishOrSubscribe === 'publish') {
          trackSignaling.setPriority(priority);
        }
      }
    });
  }

  _setupTrackPrioritySignaling(id) {
    this._teardownTrackPrioritySignaling();
    const trackPriorityPromise = this._getTrackReceiver(id).then(receiver => {
      if (receiver.kind !== 'data') {
        throw new Error('Expected a DataTrackReceiver');
      } if (this._trackPriorityPromise !== trackPriorityPromise) {
        return;
      }

      // NOTE(mmalavalli): The underlying RTCDataChannel is closed whenever
      // the VMS instance fails over, and a new RTCDataChannel is created in order
      // to resume sending Track Priority updates.
      receiver.once('close', () => this._teardownTrackPrioritySignaling());

      const trackPrioritySignaling = new this._TrackPrioritySignaling(receiver.toDataTransport());
      this.localParticipant.setTrackPrioritySignaling(trackPrioritySignaling);
      this._setupTrackPriorityUpdates(trackPrioritySignaling);
<<<<<<< HEAD
=======
      this.participants.forEach(participant => {
        participant.setTrackPrioritySignaling(trackPrioritySignaling);
      });
>>>>>>> c334ab7e
    });
    this._trackPriorityPromise = trackPriorityPromise;
  }

  _setupTrackSwitchOff(trackSwitchOffSignaling) {
    this._trackSwitchOffSignaling = trackSwitchOffSignaling;
    trackSwitchOffSignaling.on('updated', (tracksOff, tracksOn) => {
      this.participants.forEach(participant => {
        participant.tracks.forEach(track => {
          if (tracksOff.includes(track.sid)) {
            track.setSwitchedOff(true);
          }
          if (tracksOn.includes(track.sid)) {
            track.setSwitchedOff(false);
          }
        });
      });
    });
  }

  _setupTrackSwitchOffMonitor(id) {
    this._teardownTrackSwitchOff();
    const trackSwitchOffPromise = this._getTrackReceiver(id).then(receiver => {
      if (receiver.kind !== 'data') {
        throw new Error('Expected a DataTrackReceiver');
      } if (this._trackSwitchOffPromise !== trackSwitchOffPromise) {
        return;
      }

      // NOTE(mpatwardhan): The underlying RTCDataChannel is closed whenever
      // the VMS instance fails over, and a new RTCDataChannel is created in order
      // to resume sending Dominant Speaker updates.
      receiver.once('close', () => this._teardownTrackSwitchOff());

      const trackSwitchOffSignaling = new this._TrackSwitchOffSignaling(receiver.toDataTransport());
      this._setupTrackSwitchOff(trackSwitchOffSignaling);
    });
    this._trackSwitchOffPromise = trackSwitchOffPromise;
  }

  /**
   * Create a {@link DataTransport}-backed {@link DominantSpeakerSignaling}.
   * @private
   * @param {ID} id - ID of the {@link DataTrackReceiver} that will ultimately
   *   be converted into a {@link DataTrackTransport} for use with
   *   {@link DominantSpeakerSignaling}
   * @returns {Promise<void>}
   */
  _setupDataTransportBackedDominantSpeakerSignaling(id) {
    this._teardownDominantSpeakerSignaling();
    const dominantSpeakerSignalingPromise = this._getTrackReceiver(id).then(receiver => {
      if (receiver.kind !== 'data') {
        throw new Error('Expected a DataTrackReceiver');
      } if (this._dominantSpeakerSignalingPromise !== dominantSpeakerSignalingPromise) {
        // NOTE(mroberts): _teardownDominantSpeakerSignaling was called.
        return;
      }

      // NOTE(mpatwardhan): The underlying RTCDataChannel is closed whenever
      // the VMS instance fails over, and a new RTCDataChannel is created in order
      // to resume sending Dominant Speaker updates.
      receiver.once('close', () => this._teardownDominantSpeakerSignaling());

      const dominantSpeakerSignaling = new this._DominantSpeakerSignaling(receiver.toDataTransport());
      this._setDominantSpeakerSignaling(dominantSpeakerSignaling);
    });
    this._dominantSpeakerSignalingPromise = dominantSpeakerSignalingPromise;
  }
  /**
   * Create a {@link DataTransport}-backed {@link NetworkQualityMonitor}.
   * @private
   * @param {ID} id - ID of the {@link DataTrackReceiver} that will ultimately
   *   be converted into a {@link DataTrackTransport} for use with
   *   {@link NetworkQualitySignaling}
   * @returns {Promise<void>}
   */
  _setupDataTransportBackedNetworkQualityMonitor(id) {
    var self = this;
    this._teardownNetworkQualityMonitor();
    const networkQualityMonitorPromise = this._getTrackReceiver(id).then(receiver => {
      if (receiver.kind !== 'data') {
        throw new Error('Expected a DataTrackReceiver');
      } if (this._networkQualityMonitorPromise !== networkQualityMonitorPromise) {
        // NOTE(mroberts): _teardownNetworkQualityMonitor was called.
        return;
      }

      // NOTE(mpatwardhan): The underlying RTCDataChannel is closed whenever
      // the VMS instance fails over, and new a RTCDataChannel is created in order
      // to resume exchanging Network Quality messages.
      receiver.once('close', () => this. _teardownNetworkQualityMonitor());

      const networkQualitySignaling = new this._NetworkQualitySignaling(
        receiver.toDataTransport(), self._networkQualityConfiguration);
      const networkQualityMonitor = new this._NetworkQualityMonitor(this._peerConnectionManager, networkQualitySignaling);
      this._setNetworkQualityMonitor(networkQualityMonitor);
    });
    this._networkQualityMonitorPromise = networkQualityMonitorPromise;
  }

  _setDominantSpeakerSignaling(dominantSpeakerSignaling) {
    this._dominantSpeakerSignaling = dominantSpeakerSignaling;
    dominantSpeakerSignaling.on('updated', () => this.setDominantSpeaker(dominantSpeakerSignaling.loudestParticipantSid));
  }

  _setNetworkQualityMonitor(networkQualityMonitor) {
    this._networkQualityMonitor = networkQualityMonitor;
    networkQualityMonitor.on('updated', () => {
      if (this.mediaConnectionState === 'failed') {
        return;
      }
      this.localParticipant.setNetworkQualityLevel(
        networkQualityMonitor.level,
        networkQualityMonitor.levels);
      this.participants.forEach((participant) => {
        const levels = networkQualityMonitor.remoteLevels.get(participant.sid);
        if (levels) {
          participant.setNetworkQualityLevel(levels.level, levels);
        }
      });
    });
    networkQualityMonitor.start();
  }

  _teardownDominantSpeakerSignaling() {
    this._dominantSpeakerSignalingPromise = null;
    this._dominantSpeakerSignaling = null;
  }

  _teardownNetworkQualityMonitor() {
    this._networkQualityMonitorPromise = null;
    if (this._networkQualityMonitor) {
      this._networkQualityMonitor.stop();
      this._networkQualityMonitor = null;
    }
  }

  _teardownTrackPrioritySignaling() {
    this._trackPrioritySignaling = null;
    this._trackPriorityPromise = null;
    this.localParticipant.setTrackPrioritySignaling(null);
<<<<<<< HEAD
=======
    this.participants.forEach(participant => {
      participant.setTrackPrioritySignaling(null);
    });
>>>>>>> c334ab7e
  }

  _teardownTrackSwitchOff() {
    this._trackSwitchOffSignaling = null;
    this._trackSwitchOffPromise = null;
  }

  /**
   * Get the {@link RoomV2}'s media statistics.
   * @returns {Promise.<Map<PeerConnectionV2#id, StandardizedStatsResponse>>}
   */
  getStats() {
    return this._peerConnectionManager.getStats().then(responses =>
      new Map(Array.from(responses).map(([id, response]) =>
        [id, Object.assign({}, response, {
          localAudioTrackStats: filterAndAddLocalTrackSids(this, response.localAudioTrackStats),
          localVideoTrackStats: filterAndAddLocalTrackSids(this, response.localVideoTrackStats),
          remoteAudioTrackStats: filterAndAddRemoteTrackSids(this, response.remoteAudioTrackStats),
          remoteVideoTrackStats: filterAndAddRemoteTrackSids(this, response.remoteVideoTrackStats)
        })]
      ))
    );
  }
}

/**
 * Filter out {@link TrackStats} that aren't in the collection while also
 * stamping their Track SIDs.
 * @param {Map<ID, SID>} idToSid
 * @param {Array<TrackStats>} trackStats
 * @returns {Array<TrackStats>}
 */
function filterAndAddTrackSids(idToSid, trackStats) {
  return trackStats.reduce((trackStats, trackStat) => {
    const trackSid = idToSid.get(trackStat.trackId);
    return trackSid
      ? [Object.assign({}, trackStat, { trackSid })].concat(trackStats)
      : trackStats;
  }, []);
}

/**
 * Filter out {@link LocalTrackStats} that aren't currently published while also
 * stamping their Track SIDs.
 * @param {RoomV2} roomV2
 * @param {Array<LocalTrackStats>} localTrackStats
 * @returns {Array<LocalTrackStats>}
 */
function filterAndAddLocalTrackSids(roomV2, localTrackStats) {
  return filterAndAddTrackSids(roomV2._published, localTrackStats);
}

/**
 * Filter out {@link RemoteTrackStats} that aren't currently subscribed while
 * also stamping their Track SIDs.
 * @param {RoomV2} roomV2
 * @param {Array<RemoteTrackStats>} remoteTrackStats
 * @returns {Array<RemoteTrackStats>}
 */
function filterAndAddRemoteTrackSids(roomV2, remoteTrackStats) {
  const idToSid = new Map(Array.from(roomV2._subscribed.entries()).map(([sid, id]) => [id, sid]));
  return filterAndAddTrackSids(idToSid, remoteTrackStats);
}

/**
 * @typedef {object} RoomV2#Representation
 * @property {string} name
 * @property {LocalParticipantV2#Representation} participant
 * @property {?Array<RemoteParticipantV2#Representation>} participants
 * @property {?Array<PeerConnectionV2#Representation>} peer_connections
 * @property {?RecordingV2#Representation} recording
 * @property {string} sid
 */

function handleLocalParticipantEvents(roomV2, localParticipant) {
  const localParticipantUpdated = oncePerTick(() => {
    roomV2._publishNewLocalParticipantState();
  });

  const renegotiate = oncePerTick(() => {
    const trackSenders = flatMap(localParticipant.tracks, trackV2 => trackV2.trackTransceiver);
    roomV2._peerConnectionManager.setTrackSenders(trackSenders);
  });

  localParticipant.on('trackAdded', renegotiate);
  localParticipant.on('trackRemoved', renegotiate);
  localParticipant.on('updated', localParticipantUpdated);

  roomV2.on('stateChanged', function stateChanged(state) {
    if (state === 'disconnected') {
      localParticipant.removeListener('trackAdded', renegotiate);
      localParticipant.removeListener('trackRemoved', renegotiate);
      localParticipant.removeListener('updated', localParticipantUpdated);
      roomV2.removeListener('stateChanged', stateChanged);
      localParticipant.disconnect();
    }
  });
}

function handlePeerConnectionEvents(roomV2, peerConnectionManager) {
  peerConnectionManager.on('description', function onDescription(description) {
    roomV2._publishPeerConnectionState(description);
  });
  peerConnectionManager.dequeue('description');

  peerConnectionManager.on('candidates', function onCandidates(candidates) {
    roomV2._publishPeerConnectionState(candidates);
  });
  peerConnectionManager.dequeue('candidates');

  peerConnectionManager.on('trackAdded', roomV2._addTrackReceiver.bind(roomV2));
  peerConnectionManager.dequeue('trackAdded');
  peerConnectionManager.getTrackReceivers().forEach(roomV2._addTrackReceiver, roomV2);

  peerConnectionManager.on('iceConnectionStateChanged', () => {
    roomV2.emit('mediaConnectionStateChanged');
    if (roomV2.mediaConnectionState === 'failed') {
      if (roomV2.localParticipant.networkQualityLevel !== null) {
        roomV2.localParticipant.setNetworkQualityLevel(0);
      }
      roomV2.participants.forEach(participant => {
        if (participant.networkQualityLevel !== null) {
          participant.setNetworkQualityLevel(0);
        }
      });
    }
  });
}

function handleTransportEvents(roomV2, transport) {
  transport.on('message', roomV2._update.bind(roomV2));
  transport.on('stateChanged', function stateChanged(state, error) {
    if (state === 'disconnected') {
      if (roomV2.state !== 'disconnected') {
        roomV2._disconnect(error);
      }
      transport.removeListener('stateChanged', stateChanged);
    }
    roomV2.emit('signalingConnectionStateChanged');
  });
}

/**
 * Periodically publish {@link StatsReport}s.
 * @private
 * @param {RoomV2} roomV2
 * @param {Transport} transport
 * @param {Number} intervalMs
 */
function periodicallyPublishStats(roomV2, transport, intervalMs) {
  const interval = setInterval(() => {
    roomV2.getStats().then(stats => {
      stats.forEach((response, id) => {
        // NOTE(mmalavalli): A StatsReport is used to publish a "stats-report"
        // event instead of using StandardizedStatsResponse directly because
        // StatsReport will add nulls to properties that do not exist.
        const report = new StatsReport(id, response);

        transport.publishEvent('quality', 'stats-report', {
          audioTrackStats: report.remoteAudioTrackStats,
          localAudioTrackStats: report.localAudioTrackStats,
          localVideoTrackStats: report.localVideoTrackStats,
          peerConnectionId: report.peerConnectionId,
          videoTrackStats: report.remoteVideoTrackStats
        });

        // NOTE(mmalavalli): null properties of the "active-ice-candidate-pair"
        // payload are assigned default values until the Insights gateway
        // accepts null values.
        const activeIceCandidatePair = replaceNullsWithDefaults(
          response.activeIceCandidatePair,
          report.peerConnectionId);

        transport.publishEvent('quality', 'active-ice-candidate-pair', activeIceCandidatePair);
      });
    }, () => {
      // Do nothing.
    });
  }, intervalMs);

  roomV2.on('stateChanged', function onStateChanged(state) {
    if (state === 'disconnected') {
      clearInterval(interval);
      roomV2.removeListener('stateChanged', onStateChanged);
    }
  });
}

function handleSubscriptions(room) {
  const trackSidsToTrackSignalings = room._getTrackSidsToTrackSignalings();

  room._subscriptionFailures.forEach((error, trackSid) => {
    const trackSignaling = trackSidsToTrackSignalings.get(trackSid);
    if (trackSignaling) {
      room._subscriptionFailures.delete(trackSid);
      trackSignaling.subscribeFailed(createTwilioError(error.code, error.message));
    }
  });

  trackSidsToTrackSignalings.forEach(trackSignaling => {
    const trackId = room._subscribed.get(trackSignaling.sid);
    if (!trackId || (trackSignaling.isSubscribed && trackSignaling.trackTransceiver.id !== trackId)) {
      trackSignaling.setTrackTransceiver(null);
    }
    if (trackId) {
      room._getTrackReceiver(trackId).then(trackReceiver => trackSignaling.setTrackTransceiver(trackReceiver));
    }
  });
}

function replaceNullsWithDefaults(activeIceCandidatePair, peerConnectionId) {
  activeIceCandidatePair = Object.assign({
    availableIncomingBitrate: 0,
    availableOutgoingBitrate: 0,
    bytesReceived: 0,
    bytesSent: 0,
    consentRequestsSent: 0,
    currentRoundTripTime: 0,
    lastPacketReceivedTimestamp: 0,
    lastPacketSentTimestamp: 0,
    nominated: false,
    peerConnectionId: peerConnectionId,
    priority: 0,
    readable: false,
    requestsReceived: 0,
    requestsSent: 0,
    responsesReceived: 0,
    responsesSent: 0,
    retransmissionsReceived: 0,
    retransmissionsSent: 0,
    state: 'failed',
    totalRoundTripTime: 0,
    transportId: '',
    writable: false
  }, filterObject(activeIceCandidatePair || {}, null));

  activeIceCandidatePair.localCandidate = Object.assign({
    candidateType: 'host',
    deleted: false,
    ip: '',
    port: 0,
    priority: 0,
    protocol: 'udp',
    relayProtocol: 'udp',
    url: ''
  }, filterObject(activeIceCandidatePair.localCandidate || {}, null));

  activeIceCandidatePair.remoteCandidate = Object.assign({
    candidateType: 'host',
    ip: '',
    port: 0,
    priority: 0,
    protocol: 'udp',
    url: ''
  }, filterObject(activeIceCandidatePair.remoteCandidate || {}, null));

  return activeIceCandidatePair;
}

module.exports = RoomV2;<|MERGE_RESOLUTION|>--- conflicted
+++ resolved
@@ -436,12 +436,9 @@
       const trackPrioritySignaling = new this._TrackPrioritySignaling(receiver.toDataTransport());
       this.localParticipant.setTrackPrioritySignaling(trackPrioritySignaling);
       this._setupTrackPriorityUpdates(trackPrioritySignaling);
-<<<<<<< HEAD
-=======
       this.participants.forEach(participant => {
         participant.setTrackPrioritySignaling(trackPrioritySignaling);
       });
->>>>>>> c334ab7e
     });
     this._trackPriorityPromise = trackPriorityPromise;
   }
@@ -583,12 +580,9 @@
     this._trackPrioritySignaling = null;
     this._trackPriorityPromise = null;
     this.localParticipant.setTrackPrioritySignaling(null);
-<<<<<<< HEAD
-=======
     this.participants.forEach(participant => {
       participant.setTrackPrioritySignaling(null);
     });
->>>>>>> c334ab7e
   }
 
   _teardownTrackSwitchOff() {
