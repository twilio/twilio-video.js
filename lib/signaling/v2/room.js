'use strict';

const DominantSpeakerSignaling = require('./dominantspeakersignaling');
const NetworkQualityMonitor = require('./networkqualitymonitor');
const NetworkQualitySignaling = require('./networkqualitysignaling');
const RecordingV2 = require('./recording');
const RoomSignaling = require('../room');
const RemoteParticipantV2 = require('./remoteparticipant');
const StatsReport = require('../../stats/statsreport');
const TrackPrioritySignaling = require('./trackprioritysignaling');
const TrackSwitchOffSignaling = require('./trackswitchoffsignaling');
const RenderHintsSignaling = require('./renderhintssignaling');

const {
  constants: { DEFAULT_SESSION_TIMEOUT_SEC },
  createBandwidthProfilePayload,
  defer,
  filterObject,
  flatMap,
  oncePerTick
} = require('../../util');

const { createTwilioError } = require('../../util/twilio-video-errors');

const STATS_PUBLISH_INTERVAL_MS = 10000;

/**
 * @extends RoomSignaling
 */
class RoomV2 extends RoomSignaling {
  constructor(localParticipant, initialState, transport, peerConnectionManager, options) {
    initialState.options = Object.assign({
      session_timeout: DEFAULT_SESSION_TIMEOUT_SEC
    }, initialState.options);

    options = Object.assign({
      DominantSpeakerSignaling,
      NetworkQualityMonitor,
      NetworkQualitySignaling,
      RecordingSignaling: RecordingV2,
      RemoteParticipantV2,
      TrackPrioritySignaling,
      TrackSwitchOffSignaling,
      bandwidthProfile: null,
      sessionTimeout: initialState.options.session_timeout * 1000,
      statsPublishIntervalMs: STATS_PUBLISH_INTERVAL_MS
    }, options);

    localParticipant.setBandwidthProfile(options.bandwidthProfile);
    peerConnectionManager.setIceReconnectTimeout(options.sessionTimeout);

    super(localParticipant, initialState.sid, initialState.name, options);

    const getTrackReceiver = id => this._getTrackReceiver(id);
    const log = this._log;

    Object.defineProperties(this, {
      _disconnectedParticipantRevisions: {
        value: new Map()
      },
      _NetworkQualityMonitor: {
        value: options.NetworkQualityMonitor
      },
      _lastBandwidthProfileRevision: {
        value: localParticipant.bandwidthProfileRevision,
        writable: true
      },
      _networkQualityMonitor: {
        value: null,
        writable: true
      },
      _networkQualityConfiguration: {
        value: localParticipant.networkQualityConfiguration
      },
      _peerConnectionManager: {
        value: peerConnectionManager
      },
      _published: {
        value: new Map()
      },
      _publishedRevision: {
        value: 0,
        writable: true
      },
      _RemoteParticipantV2: {
        value: options.RemoteParticipantV2
      },
      _subscribed: {
        value: new Map()
      },
      _subscribedRevision: {
        value: 0,
        writable: true
      },
      _subscriptionFailures: {
        value: new Map()
      },
      _dominantSpeakerSignaling: {
        value: new options.DominantSpeakerSignaling(getTrackReceiver, { log })
      },
      _networkQualitySignaling: {
        value: new options.NetworkQualitySignaling(
          getTrackReceiver,
          localParticipant.networkQualityConfiguration,
          { log }
        )
      },
      _renderHintsSignaling: {
        value: new RenderHintsSignaling(getTrackReceiver, { log }),
      },
      _trackPrioritySignaling: {
        value: new options.TrackPrioritySignaling(getTrackReceiver, { log }),
      },
      _trackSwitchOffSignaling: {
        value: new options.TrackSwitchOffSignaling(getTrackReceiver, { log }),
      },
      _pendingSwitchOffStates: {
        value: new Map()
      },
      _transport: {
        value: transport
      },
      _trackReceiverDeferreds: {
        value: new Map()
      },
      mediaRegion: {
        enumerable: true,
        value: initialState.options.media_region || null
      }
    });

    this._initTrackSwitchOffSignaling();
    this._initDominantSpeakerSignaling();
    this._initNetworkQualityMonitorSignaling();

    handleLocalParticipantEvents(this, localParticipant);
    handlePeerConnectionEvents(this, peerConnectionManager);
    handleTransportEvents(this, transport);
    periodicallyPublishStats(this, transport, options.statsPublishIntervalMs);

    this._update(initialState);
  }

  /**
   * The PeerConnection state.
   * @property {RTCPeerConnectionState}
   */
  get connectionState() {
    return this._peerConnectionManager.connectionState;
  }

  /**
   * The Signaling Connection State.
   * @property {string} - "connected", "reconnecting", "disconnected"
   */
  get signalingConnectionState() {
    return this._transport.state === 'syncing'
      ? 'reconnecting'
      : this._transport.state;
  }

  /**
   * The Ice Connection State.
   * @property {RTCIceConnectionState}
   */
  get iceConnectionState() {
    return this._peerConnectionManager.iceConnectionState;
  }

  /**
   * @private
   */
  _deleteTrackReceiverDeferred(id) {
    return this._trackReceiverDeferreds.delete(id);
  }

  /**
   * @private
   */
  _getOrCreateTrackReceiverDeferred(id) {
    const deferred = this._trackReceiverDeferreds.get(id) || defer();
    const trackReceivers = this._peerConnectionManager.getTrackReceivers();

    // NOTE(mmalavalli): In Firefox, there can be instances where a MediaStreamTrack
    // for the given Track ID already exists, for example, when a Track is removed
    // and added back. If that is the case, then we should resolve 'deferred'.
    const trackReceiver = trackReceivers.find(trackReceiver => trackReceiver.id === id && trackReceiver.readyState !== 'ended');

    if (trackReceiver) {
      deferred.resolve(trackReceiver);
    } else {
      // NOTE(mmalavalli): Only add the 'deferred' to the map if it's not
      // resolved. This will prevent old copies of the MediaStreamTrack from
      // being used when the remote peer removes and re-adds a MediaStreamTrack.
      this._trackReceiverDeferreds.set(id, deferred);
    }

    return deferred;
  }

  /**
   * @private
   */
  _addTrackReceiver(trackReceiver) {
    const deferred = this._getOrCreateTrackReceiverDeferred(trackReceiver.id);
    deferred.resolve(trackReceiver);
    return this;
  }

  /**
   * @private
   */
  _disconnect(error) {
    const didDisconnect = super._disconnect.call(this, error);
    if (didDisconnect) {
      this._teardownNetworkQualityMonitor();
      this._transport.disconnect();
      this._peerConnectionManager.close();
    }

    this.localParticipant.tracks.forEach(track => {
      track.publishFailed(error || new Error('LocalParticipant disconnected'));
    });

    return didDisconnect;
  }

  /**
   * @private
   */
  _getTrackReceiver(id) {
    return this._getOrCreateTrackReceiverDeferred(id).promise.then(trackReceiver => {
      this._deleteTrackReceiverDeferred(id);
      return trackReceiver;
    });
  }

  /**
   * @private
   */
  _getInitialTrackSwitchOffState(trackSid) {
    const initiallySwitchedOff = this._pendingSwitchOffStates.get(trackSid) || false;
    this._pendingSwitchOffStates.delete(trackSid);
    if (initiallySwitchedOff) {
      this._log.warn(`[${trackSid}] was initially switched off! `);
    }
    return initiallySwitchedOff;
  }


  /**
   * @private
   */
  _getTrackSidsToTrackSignalings() {
    const trackSidsToTrackSignalings = flatMap(this.participants, participant => Array.from(participant.tracks));
    return new Map(trackSidsToTrackSignalings);
  }

  /**
   * @private
   */
  _getOrCreateRemoteParticipant(participantState) {
    const RemoteParticipantV2 = this._RemoteParticipantV2;
    let participant = this.participants.get(participantState.sid);
    const self = this;
    if (!participant) {
      participant = new RemoteParticipantV2(
        participantState,
        trackSid => this._getInitialTrackSwitchOffState(trackSid),
        (trackSid, priority) => this._trackPrioritySignaling.sendTrackPriorityUpdate(trackSid, 'subscribe', priority),
<<<<<<< HEAD
        (trackSid, hint) => this._renderHintsSignaling.sendTrackHint(trackSid, hint)
=======
        (trackSid, hint) => this._renderHintsSignaling.setTrackHint(trackSid, hint)
>>>>>>> 3eb36205
      );
      participant.on('stateChanged', function stateChanged(state) {
        if (state === 'disconnected') {
          participant.removeListener('stateChanged', stateChanged);
          self.participants.delete(participant.sid);
          self._disconnectedParticipantRevisions.set(participant.sid, participant.revision);
        }
      });
      this.connectParticipant(participant);
    }
    return participant;
  }

  /**
   * @private
   */
  _getState() {
    return {
      participant: this.localParticipant.getState()
    };
  }

  /**
   * @private
   */
  _maybeAddBandwidthProfile(update) {
    const { bandwidthProfile, bandwidthProfileRevision } = this.localParticipant;
    if (bandwidthProfile && this._lastBandwidthProfileRevision < bandwidthProfileRevision) {
      this._lastBandwidthProfileRevision = bandwidthProfileRevision;
      return Object.assign({
        bandwidth_profile: createBandwidthProfilePayload(bandwidthProfile)
      }, update);
    }
    return update;
  }
  /**
   * @private
   */
  _publishNewLocalParticipantState() {
    this._transport.publish(this._maybeAddBandwidthProfile(this._getState()));
  }

  /**
   * @private
   */
  _publishPeerConnectionState(peerConnectionState) {
    /* eslint camelcase:0 */
    this._transport.publish(Object.assign({
      peer_connections: [peerConnectionState]
    }, this._getState()));
  }

  /**
   * @private
   */
  _update(roomState) {
    if (roomState.subscribed && roomState.subscribed.revision > this._subscribedRevision) {
      this._subscribedRevision = roomState.subscribed.revision;
      roomState.subscribed.tracks.forEach(trackState => {
        if (trackState.id) {
          this._subscriptionFailures.delete(trackState.sid);
          this._subscribed.set(trackState.sid, trackState.id);
        } else if (trackState.error && !this._subscriptionFailures.has(trackState.sid)) {
          this._subscriptionFailures.set(trackState.sid, trackState.error);
        }
      });

      const subscribedTrackSids = new Set(roomState.subscribed.tracks
        .filter(trackState => !!trackState.id)
        .map(trackState => trackState.sid));

      this._subscribed.forEach((trackId, trackSid) => {
        if (!subscribedTrackSids.has(trackSid)) {
          this._subscribed.delete(trackSid);
        }
      });
    }

    const participantsToKeep = new Set();

    // eslint-disable-next-line no-warning-comments
    // TODO(mroberts): Remove me once the Server is fixed.
    (roomState.participants || []).forEach(participantState => {
      if (participantState.sid === this.localParticipant.sid) {
        return;
      }

      // NOTE(mmalavalli): If the incoming revision for a disconnected Participant is less than or
      // equal to the revision when it was disconnected, then the state is old and can be ignored.
      // Otherwise, the Participant was most likely disconnected in a Large Group Room when it
      // stopped publishing media, and hence needs to be re-added.
      const disconnectedParticipantRevision = this._disconnectedParticipantRevisions.get(participantState.sid);
      if (disconnectedParticipantRevision && participantState.revision <= disconnectedParticipantRevision) {
        return;
      }

      if (disconnectedParticipantRevision) {
        this._disconnectedParticipantRevisions.delete(participantState.sid);
      }
      const participant = this._getOrCreateRemoteParticipant(participantState);
      participant.update(participantState);
      participantsToKeep.add(participant);
    });

    if (roomState.type === 'synced') {
      this.participants.forEach(participant => {
        if (!participantsToKeep.has(participant)) {
          participant.disconnect();
        }
      });
    }

    handleSubscriptions(this);

    // eslint-disable-next-line no-warning-comments
    // TODO(mroberts): Remove me once the Server is fixed.
    /* eslint camelcase:0 */
    if (roomState.peer_connections) {
      this._peerConnectionManager.update(roomState.peer_connections, roomState.type === 'synced');
    }

    if (roomState.recording) {
      this.recording.update(roomState.recording);
    }

    if (roomState.published && roomState.published.revision > this._publishedRevision) {
      this._publishedRevision = roomState.published.revision;
      roomState.published.tracks.forEach(track => {
        if (track.sid) {
          this._published.set(track.id, track.sid);
        }
      });
      this.localParticipant.update(roomState.published);
    }

    if (roomState.participant) {
      this.localParticipant.connect(
        roomState.participant.sid,
        roomState.participant.identity);
    }

    [
      this._dominantSpeakerSignaling,
      this._networkQualitySignaling,
      this._trackPrioritySignaling,
      this._trackSwitchOffSignaling,
      this._renderHintsSignaling
    ].forEach(mediaSignaling => {
      const channel = mediaSignaling.channel;
      if (!mediaSignaling.isSetup
        && roomState.media_signaling
        && roomState.media_signaling[channel]
        && roomState.media_signaling[channel].transport
        && roomState.media_signaling[channel].transport.type === 'data-channel') {
        mediaSignaling.setup(roomState.media_signaling[channel].transport.label);
      }
    });

    return this;
  }

  _initTrackSwitchOffSignaling() {
    this._trackSwitchOffSignaling.on('updated', (tracksOff, tracksOn) => {
      try {
        this._log.warn('received trackSwitch: ', { tracksOn, tracksOff });
        const trackUpdates = new Map();
        tracksOn.forEach(trackSid => trackUpdates.set(trackSid, true));
        tracksOff.forEach(trackSid => {
          if (trackUpdates.get(trackSid)) {
            // NOTE(mpatwardhan): This means that VIDEO-3762 has been reproduced.
            this._log.warn(`${trackSid} is DUPLICATED in both tracksOff and tracksOn list`);
          }
          trackUpdates.set(trackSid, false);
        });
        this.participants.forEach(participant => {
          participant.tracks.forEach(track => {
            const isOn = trackUpdates.get(track.sid);
            if (typeof isOn !== 'undefined') {
              track.setSwitchedOff(!isOn);
              trackUpdates.delete(track.sid);
            }
          });
        });
        // NOTE(mpatwardhan): Cache any notification about the tracks that we do not yet know about.
        trackUpdates.forEach((isOn, trackSid) => this._pendingSwitchOffStates.set(trackSid, !isOn));
      } catch (ex) {
        this._log.error('error processing track switch off:', ex);
      }
    });
  }

  _initDominantSpeakerSignaling() {
    this._dominantSpeakerSignaling.on('updated', () => this.setDominantSpeaker(this._dominantSpeakerSignaling.loudestParticipantSid));
  }

  _initNetworkQualityMonitorSignaling() {
    this._networkQualitySignaling.on('ready', () => {
      const networkQualityMonitor = new this._NetworkQualityMonitor(this._peerConnectionManager, this._networkQualitySignaling);
      this._networkQualityMonitor = networkQualityMonitor;
      networkQualityMonitor.on('updated', () => {
        if (this.iceConnectionState === 'failed') {
          return;
        }
        this.localParticipant.setNetworkQualityLevel(
          networkQualityMonitor.level,
          networkQualityMonitor.levels);
        this.participants.forEach(participant => {
          const levels = networkQualityMonitor.remoteLevels.get(participant.sid);
          if (levels) {
            participant.setNetworkQualityLevel(levels.level, levels);
          }
        });
      });
      networkQualityMonitor.start();
    });
    this._networkQualitySignaling.on('teardown', () => this._teardownNetworkQualityMonitor());
  }

  _teardownNetworkQualityMonitor() {
    if (this._networkQualityMonitor) {
      this._networkQualityMonitor.stop();
      this._networkQualityMonitor = null;
    }
  }

  /**
   * Get the {@link RoomV2}'s media statistics.
   * @returns {Promise.<Map<PeerConnectionV2#id, StandardizedStatsResponse>>}
   */
  getStats() {
    return this._peerConnectionManager.getStats().then(responses =>
      new Map(Array.from(responses).map(([id, response]) =>
        [id, Object.assign({}, response, {
          localAudioTrackStats: filterAndAddLocalTrackSids(this, response.localAudioTrackStats),
          localVideoTrackStats: filterAndAddLocalTrackSids(this, response.localVideoTrackStats),
          remoteAudioTrackStats: filterAndAddRemoteTrackSids(this, response.remoteAudioTrackStats),
          remoteVideoTrackStats: filterAndAddRemoteTrackSids(this, response.remoteVideoTrackStats)
        })]
      ))
    );
  }
}

/**
 * Filter out {@link TrackStats} that aren't in the collection while also
 * stamping their Track SIDs.
 * @param {Map<ID, SID>} idToSid
 * @param {Array<TrackStats>} trackStats
 * @returns {Array<TrackStats>}
 */
function filterAndAddTrackSids(idToSid, trackStats) {
  return trackStats.reduce((trackStats, trackStat) => {
    const trackSid = idToSid.get(trackStat.trackId);
    return trackSid
      ? [Object.assign({}, trackStat, { trackSid })].concat(trackStats)
      : trackStats;
  }, []);
}

/**
 * Filter out {@link LocalTrackStats} that aren't currently published while also
 * stamping their Track SIDs.
 * @param {RoomV2} roomV2
 * @param {Array<LocalTrackStats>} localTrackStats
 * @returns {Array<LocalTrackStats>}
 */
function filterAndAddLocalTrackSids(roomV2, localTrackStats) {
  return filterAndAddTrackSids(roomV2._published, localTrackStats);
}

/**
 * Filter out {@link RemoteTrackStats} that aren't currently subscribed while
 * also stamping their Track SIDs.
 * @param {RoomV2} roomV2
 * @param {Array<RemoteTrackStats>} remoteTrackStats
 * @returns {Array<RemoteTrackStats>}
 */
function filterAndAddRemoteTrackSids(roomV2, remoteTrackStats) {
  const idToSid = new Map(Array.from(roomV2._subscribed.entries()).map(([sid, id]) => [id, sid]));
  return filterAndAddTrackSids(idToSid, remoteTrackStats);
}

/**
 * @typedef {object} RoomV2#Representation
 * @property {string} name
 * @property {LocalParticipantV2#Representation} participant
 * @property {?Array<RemoteParticipantV2#Representation>} participants
 * @property {?Array<PeerConnectionV2#Representation>} peer_connections
 * @property {?RecordingV2#Representation} recording
 * @property {string} sid
 */

function handleLocalParticipantEvents(roomV2, localParticipant) {
  const localParticipantUpdated = oncePerTick(() => {
    roomV2._publishNewLocalParticipantState();
  });

  const renegotiate = oncePerTick(() => {
    const trackSenders = flatMap(localParticipant.tracks, trackV2 => trackV2.trackTransceiver);
    roomV2._peerConnectionManager.setTrackSenders(trackSenders);
  });

  localParticipant.on('trackAdded', renegotiate);
  localParticipant.on('trackRemoved', renegotiate);
  localParticipant.on('updated', localParticipantUpdated);

  roomV2.on('stateChanged', function stateChanged(state) {
    if (state === 'disconnected') {
      localParticipant.removeListener('trackAdded', renegotiate);
      localParticipant.removeListener('trackRemoved', renegotiate);
      localParticipant.removeListener('updated', localParticipantUpdated);
      roomV2.removeListener('stateChanged', stateChanged);
      localParticipant.disconnect();
    }
  });

  roomV2.on('signalingConnectionStateChanged', () => {
    const { localParticipant, signalingConnectionState } = roomV2;
    const { identity, sid } = localParticipant;
    switch (signalingConnectionState) {
      case 'connected':
        localParticipant.connect(sid, identity);
        break;
      case 'reconnecting':
        localParticipant.reconnecting();
        break;
    }
  });
}

function handlePeerConnectionEvents(roomV2, peerConnectionManager) {
  peerConnectionManager.on('description', function onDescription(description) {
    roomV2._publishPeerConnectionState(description);
  });
  peerConnectionManager.dequeue('description');

  peerConnectionManager.on('candidates', function onCandidates(candidates) {
    roomV2._publishPeerConnectionState(candidates);
  });
  peerConnectionManager.dequeue('candidates');

  peerConnectionManager.on('trackAdded', roomV2._addTrackReceiver.bind(roomV2));
  peerConnectionManager.dequeue('trackAdded');
  peerConnectionManager.getTrackReceivers().forEach(roomV2._addTrackReceiver, roomV2);

  peerConnectionManager.on('connectionStateChanged', () => {
    roomV2.emit('connectionStateChanged');
  });

  peerConnectionManager.on('iceConnectionStateChanged', () => {
    roomV2.emit('iceConnectionStateChanged');
    if (roomV2.iceConnectionState === 'failed') {
      if (roomV2.localParticipant.networkQualityLevel !== null) {
        roomV2.localParticipant.setNetworkQualityLevel(0);
      }
      roomV2.participants.forEach(participant => {
        if (participant.networkQualityLevel !== null) {
          participant.setNetworkQualityLevel(0);
        }
      });
    }
  });
}

function handleTransportEvents(roomV2, transport) {
  transport.on('message', roomV2._update.bind(roomV2));
  transport.on('stateChanged', function stateChanged(state, error) {
    if (state === 'disconnected') {
      if (roomV2.state !== 'disconnected') {
        roomV2._disconnect(error);
      }
      transport.removeListener('stateChanged', stateChanged);
    }
    roomV2.emit('signalingConnectionStateChanged');
  });
}

/**
 * Periodically publish {@link StatsReport}s.
 * @private
 * @param {RoomV2} roomV2
 * @param {Transport} transport
 * @param {Number} intervalMs
 */
function periodicallyPublishStats(roomV2, transport, intervalMs) {
  let oddPublishCount = false;
  const interval = setInterval(() => {
    roomV2.getStats().then(stats => {
      oddPublishCount = !oddPublishCount;
      stats.forEach((response, id) => {
        // NOTE(mmalavalli): A StatsReport is used to publish a "stats-report"
        // event instead of using StandardizedStatsResponse directly because
        // StatsReport will add zeros to properties that do not exist.
        const report = new StatsReport(id, response, true /* prepareForInsights */);

        transport.publishEvent('quality', 'stats-report', {
          audioTrackStats: report.remoteAudioTrackStats,
          localAudioTrackStats: report.localAudioTrackStats,
          localVideoTrackStats: report.localVideoTrackStats,
          peerConnectionId: report.peerConnectionId,
          videoTrackStats: report.remoteVideoTrackStats
        });

        if (oddPublishCount) {
          // NOTE(mmalavalli): null properties of the "active-ice-candidate-pair"
          // payload are assigned default values until the Insights gateway
          // accepts null values.
          const activeIceCandidatePair = replaceNullsWithDefaults(
            response.activeIceCandidatePair,
            report.peerConnectionId);

          transport.publishEvent('quality', 'active-ice-candidate-pair', activeIceCandidatePair);
        }
      });
    }, () => {
      // Do nothing.
    });
  }, intervalMs);

  roomV2.on('stateChanged', function onStateChanged(state) {
    if (state === 'disconnected') {
      clearInterval(interval);
      roomV2.removeListener('stateChanged', onStateChanged);
    }
  });
}

function handleSubscriptions(room) {
  const trackSidsToTrackSignalings = room._getTrackSidsToTrackSignalings();

  room._subscriptionFailures.forEach((error, trackSid) => {
    const trackSignaling = trackSidsToTrackSignalings.get(trackSid);
    if (trackSignaling) {
      room._subscriptionFailures.delete(trackSid);
      trackSignaling.subscribeFailed(createTwilioError(error.code, error.message));
    }
  });

  trackSidsToTrackSignalings.forEach(trackSignaling => {
    const trackId = room._subscribed.get(trackSignaling.sid);
    if (!trackId || (trackSignaling.isSubscribed && trackSignaling.trackTransceiver.id !== trackId)) {
      trackSignaling.setTrackTransceiver(null);
    }
    if (trackId) {
      room._getTrackReceiver(trackId).then(trackReceiver => trackSignaling.setTrackTransceiver(trackReceiver));
    }
  });
}

function replaceNullsWithDefaults(activeIceCandidatePair, peerConnectionId) {
  activeIceCandidatePair = Object.assign({
    availableIncomingBitrate: 0,
    availableOutgoingBitrate: 0,
    bytesReceived: 0,
    bytesSent: 0,
    consentRequestsSent: 0,
    currentRoundTripTime: 0,
    lastPacketReceivedTimestamp: 0,
    lastPacketSentTimestamp: 0,
    nominated: false,
    peerConnectionId: peerConnectionId,
    priority: 0,
    readable: false,
    requestsReceived: 0,
    requestsSent: 0,
    responsesReceived: 0,
    responsesSent: 0,
    retransmissionsReceived: 0,
    retransmissionsSent: 0,
    state: 'failed',
    totalRoundTripTime: 0,
    transportId: '',
    writable: false
  }, filterObject(activeIceCandidatePair || {}, null));

  activeIceCandidatePair.localCandidate = Object.assign({
    candidateType: 'host',
    deleted: false,
    ip: '',
    port: 0,
    priority: 0,
    protocol: 'udp',
    relayProtocol: 'udp',
    url: ''
  }, filterObject(activeIceCandidatePair.localCandidate || {}, null));

  activeIceCandidatePair.remoteCandidate = Object.assign({
    candidateType: 'host',
    ip: '',
    port: 0,
    priority: 0,
    protocol: 'udp',
    url: ''
  }, filterObject(activeIceCandidatePair.remoteCandidate || {}, null));

  return activeIceCandidatePair;
}

module.exports = RoomV2;<|MERGE_RESOLUTION|>--- conflicted
+++ resolved
@@ -268,11 +268,7 @@
         participantState,
         trackSid => this._getInitialTrackSwitchOffState(trackSid),
         (trackSid, priority) => this._trackPrioritySignaling.sendTrackPriorityUpdate(trackSid, 'subscribe', priority),
-<<<<<<< HEAD
-        (trackSid, hint) => this._renderHintsSignaling.sendTrackHint(trackSid, hint)
-=======
         (trackSid, hint) => this._renderHintsSignaling.setTrackHint(trackSid, hint)
->>>>>>> 3eb36205
       );
       participant.on('stateChanged', function stateChanged(state) {
         if (state === 'disconnected') {
