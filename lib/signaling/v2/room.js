--- conflicted
+++ resolved
@@ -9,10 +9,6 @@
 const StatsReport = require('../../stats/statsreport');
 const TrackPrioritySignaling = require('./trackprioritysignaling');
 const TrackSwitchOffSignaling = require('./trackswitchoffsignaling');
-<<<<<<< HEAD
-const { defer, filterObject, flatMap, oncePerTick } = require('../../util');
-const createTwilioError = require('../../util/twilio-video-errors').createTwilioError;
-=======
 
 const {
   createBandwidthProfilePayload,
@@ -23,7 +19,6 @@
 } = require('../../util');
 
 const { createTwilioError } = require('../../util/twilio-video-errors');
->>>>>>> e7e7f834
 
 const STATS_PUBLISH_INTERVAL_MS = 1000;
 
@@ -656,23 +651,13 @@
  */
 
 function handleLocalParticipantEvents(roomV2, localParticipant) {
-<<<<<<< HEAD
+  const localParticipantUpdated = oncePerTick(() => {
+    roomV2._publishNewLocalParticipantState();
+  });
+
   const renegotiate = oncePerTick(() => {
     const trackSenders = flatMap(localParticipant.tracks, trackV2 => trackV2.trackTransceiver);
     roomV2._peerConnectionManager.setTrackSenders(trackSenders);
-  });
-
-  const localParticipantUpdated = oncePerTick(() => {
-    roomV2._publishNewLocalParticipantState();
-=======
-  const localParticipantUpdated = oncePerTick(() => {
-    roomV2._publishNewLocalParticipantState();
-  });
-
-  const renegotiate = oncePerTick(() => {
-    const trackSenders = flatMap(localParticipant.tracks, trackV2 => trackV2.trackTransceiver);
-    roomV2._peerConnectionManager.setTrackSenders(trackSenders);
->>>>>>> e7e7f834
   });
 
   localParticipant.on('trackAdded', renegotiate);
@@ -780,11 +765,7 @@
 }
 
 function handleSubscriptions(room) {
-<<<<<<< HEAD
   const trackSidsToTrackSignalings = room._getTrackSidsToTrackSignalings();
-=======
-  const trackSignalings = new Map(flatMap(room.participants, participant => Array.from(participant.tracks.values()).map(track => [track.sid, track])));
->>>>>>> e7e7f834
 
   room._subscriptionFailures.forEach((error, trackSid) => {
     const trackSignaling = trackSidsToTrackSignalings.get(trackSid);
