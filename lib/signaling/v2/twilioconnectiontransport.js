/* eslint-disable no-console */
'use strict';

const { getSdpFormat } = require('@twilio/webrtc/lib/util/sdp');
const packageInfo = require('../../../package.json');
const InsightsPublisher = require('../../util/insightspublisher');
const NullInsightsPublisher = require('../../util/insightspublisher/null');
const StateMachine = require('../../statemachine');
const TwilioConnection = require('../../twilioconnection');
const DefaultBackoff = require('backoff');
const { reconnectBackoffConfig } = require('../../util/constants');
const Timeout = require('../../util/timeout');

const {
  createBandwidthProfilePayload,
  createMediaSignalingPayload,
  createSubscribePayload,
  getUserAgent
} = require('../../util');

const {
  createTwilioError,
  RoomCompletedError,
  SignalingConnectionError
} = require('../../util/twilio-video-errors');

const RSP_VERSION = 2;
const SDK_NAME = `${packageInfo.name}.js`;
const SDK_VERSION = packageInfo.version;
const ROOM_SERVICE_SUPPORTS_ICE = true;
/*
TwilioConnectionTransport States
----------------

                      +-----------+
                      |           |
                      |  syncing  |---------+
                      |           |         |
                      +-----------+         |
                         ^     |            |
                         |     |            |
                         |     v            v
    +------------+    +-----------+    +--------------+
    |            |    |           |    |              |
    | connecting |--->| connected |--->| disconnected |
    |            |    |           |    |              |
    +------------+    +-----------+    +--------------+
             |                              ^
             |                              |
             |                              |
             +------------------------------+

*/

const states = {
  connecting: [
    'connected',
    'disconnected'
  ],
  connected: [
    'disconnected',
    'syncing'
  ],
  syncing: [
    'connected',
    'disconnected'
  ],
  disconnected: []
};


const util = require('../../util');
const constants = require('../../util/constants');
const ECS = require('../../ecs');
const { getDefaultIceServers, getECSEndpoint } = require('../../util/endpoints');
function getTurnServers(token, { ecsServer, realm, environment }) {
  console.log('getTurnServers', arguments);
  ecsServer = ecsServer || getECSEndpoint(environment, realm);
  // eslint-disable-next-line new-cap
  const defaultIceServers = getDefaultIceServers(environment);
  const options = {
    configUrl: `${ecsServer}/v2/Configuration`,
    body: {
      service: 'video',
      sdk_version: SDK_VERSION
    }
  };

  return ECS.getConfiguration(token, options).then(config => {
    console.log('getTurnServers: got config', arguments);
    let { iceServers, ttl } = parseECSConfig(config);
    const status = 'success';
    ttl = ttl || constants.ICE_SERVERS_DEFAULT_TTL;
    return { status, iceServers, ttl };
  }).catch(e => {
    console.log('getConfiguration failed:', e.message);
    return { status: 'failure', iceServers: defaultIceServers, ttl: constants.ICE_SERVERS_DEFAULT_TTL };
  });
}

/**
 * Parse an ECS configuration value, log any warnings, and return a tuple of
 * ICE servers and TTL.
 * @param {NTSIceServerSource} client
 * @param {object} config
 * @returns {Array<Array<RTCIceServerInit>|Number>} iceServersAndTTL
 * @throws {Error}
 */
function parseECSConfig(config) {
  const nts = util.getOrNull(config, 'video.network_traversal_service');
  if (!nts) {
    throw new Error('network_traversal_service not available');
  } else if (nts.warning) {
    console.log(nts.warning);
  }

  const iceServers = nts.ice_servers;
  if (!iceServers) {
    throw new Error('ice_servers not available');
  }
  console.log(`Got ICE servers: ${JSON.stringify(iceServers)}`);
  const ttl = nts.ttl;
  return { iceServers, ttl, status: 'success' };
}

/**
 * A {@link TwilioConnectionTransport} supports sending and receiving Room Signaling Protocol
 * (RSP) messages. It also supports RSP requests, such as Sync and Disconnect.
 * @extends StateMachine
 * @emits TwilioConnectionTransport#connected
 * @emits TwilioConnectionTransport#message
 */
class TwilioConnectionTransport extends StateMachine {
  /**
   * Construct a {@link TwilioConnectionTransport}.
   * @param {?string} name
   * @param {string} accessToken
   * @param {ParticipantSignaling} localParticipant
   * @param {PeerConnectionManager} peerConnectionManager
   * @param {string} wsServer
   * @param {object} [options]
   */
  constructor(name, accessToken, localParticipant, peerConnectionManager, wsServer, options) {
    options = Object.assign({
      Backoff: DefaultBackoff,
      InsightsPublisher,
      NullInsightsPublisher,
      TwilioConnection,
<<<<<<< HEAD
      overrideIceServers: null, // iceServers to use (if null we will send acquire them via ice)
      maxReconnectAttempts: MAX_RECONNECT_ATTEMPTS,
      reconnectBackOffJitter: RECONNECT_BACKOFF_JITTER,
      reconnectBackOffMs: RECONNECT_BACKOFF_MS,
=======
>>>>>>> dc458f2c
      sdpFormat: getSdpFormat(options.sdpSemantics),
      trackPriority: true,
      trackSwitchOff: true,
      userAgent: getUserAgent()
    }, options);
    super('connecting', states);

    const { ecsServer, realm, environment } = options;
    const ecsOptions = { ecsServer, realm, environment };
    const eventPublisherOptions = {};
    if (options.wsServerInsights) {
      eventPublisherOptions.gateway = options.wsServerInsights;
    }

    const EventPublisher = options.insights ? options.InsightsPublisher : options.NullInsightsPublisher;

    const iceServerSource = options.overrideIceServers ? { status: 'override', iceServers: options.overrideIceServers } : null;
    Object.defineProperties(this, {
      _accessToken: {
        value: accessToken
      },
      _automaticSubscription: {
        value: options.automaticSubscription
      },
      _bandwidthProfile: {
        value: options.bandwidthProfile
      },
      _dominantSpeaker: {
        value: options.dominantSpeaker
      },
      _eventPublisher: {
        value: new EventPublisher(
          accessToken,
          SDK_NAME,
          SDK_VERSION,
          options.environment,
          options.region,
          eventPublisherOptions)
      },
      _localParticipant: {
        value: localParticipant
      },
      _name: {
        value: name,
      },
      _networkQuality: {
        value: options.networkQuality
      },
      _options: {
        value: options
      },
      _peerConnectionManager: {
        value: peerConnectionManager
      },
      _sessionTimer: {
        value: null,
        writable: true
      },
      _sessionTimeoutMS: {
        value: 0, // initially 0, set only after 1st successful connection.
        writable: true
      },
      _reconnectBackoff: {
        value: options.Backoff.exponential(reconnectBackoffConfig)
      },
      _session: {
        value: null,
        writable: true
      },
      _trackPriority: {
        value: options.trackPriority
      },
      _trackSwitchOff: {
        value: options.trackSwitchOff
      },
      _twilioConnection: {
        value: null,
        writable: true
      },
      _updatesReceived: {
        value: []
      },
      _updatesToSend: {
        value: []
      },
      _userAgent: {
        value: options.userAgent
      },
      _wsServer: {
        value: wsServer
      },
      _iceServerSource: {
        value: iceServerSource,
        writable: true
      },
      ecsOptions: {
        value: ecsOptions
      }
    });
    setupEventListeners(this);

    this.once('connected', ({ sid, participant }) => {
      this._eventPublisher.connect(sid, participant.sid);
    });
  }

  /**
   * Send a Connect, Sync or Disconnect RSP message.
   * @private
   */
  _sendConnectOrSyncOrDisconnectMessage() {
    if (this.state === 'connected') {
      return;
    }

    if (this.state === 'disconnected') {
      this._twilioConnection.sendMessage({
        session: this._session,
        type: 'disconnect',
        version: RSP_VERSION
      });
      return;
    }

    const type = {
      connecting: 'connect',
      syncing: 'sync'
    }[this.state];

    const message = {
      name: this._name,
      participant: this._localParticipant.getState(),
      peer_connections: this._peerConnectionManager.getStates(),
      type,
      version: RSP_VERSION
    };

    if (message.type === 'connect') {
      // if iceServer were specified in option use overrode
      // otherwise acquire.
      message.ice_servers =  this._iceServerSource.status;

      message.publisher = {
        name: SDK_NAME,
        sdk_version: SDK_VERSION,
        user_agent: this._userAgent
      };

      if (this._bandwidthProfile) {
        message.bandwidth_profile = createBandwidthProfilePayload(
          this._bandwidthProfile);
      }

      message.media_signaling = createMediaSignalingPayload(
        this._dominantSpeaker,
        this._networkQuality,
        this._trackPriority,
        this._trackSwitchOff);

      message.subscribe = createSubscribePayload(
        this._automaticSubscription);

      const sdpFormat = this._options.sdpFormat;
      if (sdpFormat) {
        message.format = sdpFormat;
      }
      message.token = this._accessToken;
    } else if (message.type === 'sync') {
      message.session = this._session;
      message.token = this._accessToken;
    } else if (message.type === 'update') {
      message.session = this._session;
    }
    this._twilioConnection.sendMessage(message);
  }

  /**
   * Disconnect the {@link TwilioConnectionTransport}. Returns true if calling the method resulted
   * in disconnection.
   * @param {TwilioError} [error]
   * @returns {boolean}
   */
  disconnect(error) {
    if (this.state !== 'disconnected') {
      this.preempt('disconnected', null, [error]);
      this._sendConnectOrSyncOrDisconnectMessage();
      this._twilioConnection.close();
      this._eventPublisher.disconnect();
      return true;
    }
    return false;
  }

  /**
   * Publish an RSP Update. Returns true if calling the method resulted in
   * publishing (or eventually publishing) the update.
   * @param {object} update
   * @returns {boolean}
   */
  publish(update) {
    switch (this.state) {
      case 'connected':
        this._twilioConnection.sendMessage(Object.assign({
          session: this._session,
          type: 'update',
          version: RSP_VERSION
        }, update));
        return true;
      case 'connecting':
      case 'syncing':
        this._updatesToSend.push(update);
        return true;
      case 'disconnected':
      default:
        return false;
    }
  }

  /**
   * Publish (or queue) an event to the Insights gateway.
   * @param {string} groupName - Event group name
   * @param {string} eventName - Event name
   * @param {object} payload - Event payload
   * @returns {boolean} true if queued or published, false if disconnected from the Insights gateway
   */
  publishEvent(groupName, eventName, payload) {
    return this._eventPublisher.publish(groupName, eventName, payload);
  }

  /**
   * Sync the {@link TwilioConnectionTransport}. Returns true if calling the method resulted in
   * syncing.
   * @returns {boolean}
   */
  sync() {
    if (this.state === 'connected') {
      this.preempt('syncing');
      this._sendConnectOrSyncOrDisconnectMessage();
      return true;
    }
    return false;
  }

<<<<<<< HEAD
  resumeConnect() {
    this._sendConnectOrSyncOrDisconnectMessage();
  }

  _sendIceMessage() {
    if (ROOM_SERVICE_SUPPORTS_ICE) {
      this._twilioConnection.sendMessage({
        edge: this._options.region ? this._options.region : 'roaming', // handle gll/global
        token: this._accessToken,
        type: 'ice',
        version: 1
      });
    } else {
      // makarand: TODO: remove this once room service implements.
      // for now its using out of band request to get turn servers, and
      // then simulates the 'iced' message.
      getTurnServers(this._accessToken, this.ecsOptions)
        .then(({ iceServers }) => {
          this._twilioConnection.emit('message', { type: 'iced', ice_servers: iceServers });
        }).catch(e => {
          console.log('error getting turn servers:' + e.message, e);
        });
    }
  }

  connect() {
    // sends 'ice' message if don't have _iceServers already
    if (!this._iceServerSource) {
      this._sendIceMessage();
    } else {
      this.resumeConnect();
=======
  /**
   * @returns {void}
   */
  _setSession(session, sessionTimeout) {
    this._session = session;
    this._sessionTimeoutMS = sessionTimeout * 1000;
  }

  /**
   * Determines if we should attempt reconnect.
   * returns a Promise to wait on before attempting to
   * reconnect. returns null if its not okay to reconnect.
   * @private
   * @returns {Promise<void>}
   */
  _getReconnectTimer() {
    if (this._sessionTimeoutMS === 0) {
      // this means either we have never connected.
      // or we timed out while trying to reconnect
      // In either case we do not want to reconnect.
      return null;
    }

    // start session timer
    if (!this._sessionTimer) {
      this._sessionTimer = new Timeout(() => {
        // ensure that _clearReconnectTimer wasn't
        // called while we were waiting.
        if (this._sessionTimer) {
          // do not allow any more reconnect attempts.
          this._sessionTimeoutMS = 0;
        }
      }, this._sessionTimeoutMS);
    }

    // return promise that waits with exponential backoff.
    return new Promise(resolve => {
      this._reconnectBackoff.once('ready', resolve);
      this._reconnectBackoff.backoff();
    });
  }

  /**
   * clears the session reconnect timer.
   *
   * @private
   * @returns {void}
   */
  _clearReconnectTimer() {
    this._reconnectBackoff.reset();
    if (this._sessionTimer) {
      this._sessionTimer.clear();
      this._sessionTimer = null;
>>>>>>> dc458f2c
    }
  }
}

/**
 * @event TwilioConnectionTransport#connected
 * @param {object} initialState
 */

/**
 * @event TwilioConnectionTransport#message
 * @param {object} state
 */

function reducePeerConnections(peerConnections) {
  return Array.from(peerConnections.reduce((peerConnectionsById, update) => {
    const reduced = peerConnectionsById.get(update.id) || update;

    // First, reduce the top-level `description` property.
    if (!reduced.description && update.description) {
      reduced.description = update.description;
    } else if (reduced.description && update.description) {
      if (update.description.revision > reduced.description.revision) {
        reduced.description = update.description;
      }
    }

    // Then, reduce the top-level `ice` property.
    if (!reduced.ice && update.ice) {
      reduced.ice = update.ice;
    } else if (reduced.ice && update.ice) {
      if (update.ice.revision > reduced.ice.revision) {
        reduced.ice = update.ice;
      }
    }

    // Finally, update the map.
    peerConnectionsById.set(reduced.id, reduced);
    return peerConnectionsById;
  }, new Map()).values());
}

function reduceUpdates(updates) {
  return updates.reduce((reduced, update) => {
    // First, reduce the top-level `participant` property.
    if (!reduced.participant && update.participant) {
      reduced.participant = update.participant;
    } else if (reduced.participant && update.participant) {
      if (update.participant.revision > reduced.participant.revision) {
        reduced.participant = update.participant;
      }
    }

    // Then, reduce the top-level `peer_connections` property.
    /* eslint camelcase:0 */
    if (!reduced.peer_connections && update.peer_connections) {
      reduced.peer_connections = reducePeerConnections(update.peer_connections);
    } else if (reduced.peer_connections && update.peer_connections) {
      reduced.peer_connections = reducePeerConnections(
        reduced.peer_connections.concat(update.peer_connections));
    }
    return reduced;
  }, {});
}

function setupEventListeners(transport) {
  function createOrResetTwilioConnection() {
    if (transport._twilioConnection) {
      transport._twilioConnection.removeListener('message', handleMessage);
    }
    const { _options, _wsServer } = transport;
    const { TwilioConnection } = transport._options;
    transport._twilioConnection = new TwilioConnection(_wsServer, _options);
    return transport._twilioConnection;
  }

  function disconnect(error) {
    if (transport.state === 'disconnected') {
      return;
    }
    if (!error) {
      transport.disconnect();
      return;
    }

    const reconnectTimer = transport._getReconnectTimer();
    if (!reconnectTimer) {
      transport.disconnect(new SignalingConnectionError());
      return;
    }

    if (transport.state === 'connected') {
      transport.preempt('syncing');
    }

    reconnectTimer.then(startConnect);
  }

  function startConnect() {
    if (transport.state === 'disconnected') {
      return;
    }
    const twilioConnection = createOrResetTwilioConnection();
    twilioConnection.once('close', disconnect);
    twilioConnection.on('message', handleMessage);
    twilioConnection.once('open', () => transport.connect());
  }

  function handleMessage(message) {
    if (transport.state === 'disconnected') {
      return;
    }
    if (message.type === 'error') {
      transport.disconnect(createTwilioError(message.code, message.message));
      return;
    }
    switch (transport.state) {
      case 'connected':
        switch (message.type) {
          case 'connected':
          case 'synced':
          case 'update':
            transport.emit('message', message);
            return;
          case 'disconnected':
            transport.disconnect(message.status === 'completed'
              ? new RoomCompletedError()
              : null);
            return;
          default:
            // Do nothing.
            return;
        }
      case 'connecting':
        switch (message.type) {
          case 'iced':
            transport._iceServerSource = {
              status: ROOM_SERVICE_SUPPORTS_ICE ? 'acquire' : 'success',
              iceServers: message.ice_servers
            };
            transport.emit('iced', transport._iceServerSource.iceServers);
            return;
          case 'connected':
            transport._setSession(message.session, message.options.session_timeout);
            transport.emit('connected', message);
            transport.preempt('connected');
            return;
          case 'synced':
          case 'update':
            transport._updatesReceived.push(message);
            return;
          case 'disconnected':
            transport.disconnect(message.status === 'completed'
              ? new RoomCompletedError()
              : null);
            return;
          default:
            // Do nothing.
            return;
        }
      case 'syncing':
        switch (message.type) {
          case 'connected':
          case 'update':
            transport._updatesReceived.push(message);
            return;
          case 'synced':
            transport._clearReconnectTimer();
            transport.emit('message', message);
            transport.preempt('connected');
            return;
          case 'disconnected':
            transport.disconnect(message.status === 'completed'
              ? new RoomCompletedError()
              : null);
            return;
          default:
            // Do nothing.
            return;
        }
      default:
        // Impossible
        return;
    }
  }

  transport.on('stateChanged', function stateChanged(state) {
    switch (state) {
      case 'connected': {
        const updates = transport._updatesToSend.splice(0);
        if (updates.length) {
          transport.publish(reduceUpdates(updates));
        }
        transport._updatesReceived.splice(0).forEach(update => transport.emit('message', update));
        return;
      }
      case 'disconnected':
        transport._twilioConnection.removeListener('message', handleMessage);
        transport.removeListener('stateChanged', stateChanged);
        return;
      case 'syncing':
        // Do nothing.
        return;
      default:
        // Impossible
        return;
    }
  });

  startConnect();
}

module.exports = TwilioConnectionTransport;<|MERGE_RESOLUTION|>--- conflicted
+++ resolved
@@ -146,13 +146,7 @@
       InsightsPublisher,
       NullInsightsPublisher,
       TwilioConnection,
-<<<<<<< HEAD
       overrideIceServers: null, // iceServers to use (if null we will send acquire them via ice)
-      maxReconnectAttempts: MAX_RECONNECT_ATTEMPTS,
-      reconnectBackOffJitter: RECONNECT_BACKOFF_JITTER,
-      reconnectBackOffMs: RECONNECT_BACKOFF_MS,
-=======
->>>>>>> dc458f2c
       sdpFormat: getSdpFormat(options.sdpSemantics),
       trackPriority: true,
       trackSwitchOff: true,
@@ -396,7 +390,6 @@
     return false;
   }
 
-<<<<<<< HEAD
   resumeConnect() {
     this._sendConnectOrSyncOrDisconnectMessage();
   }
@@ -428,7 +421,9 @@
       this._sendIceMessage();
     } else {
       this.resumeConnect();
-=======
+    }
+  }
+
   /**
    * @returns {void}
    */
@@ -482,7 +477,6 @@
     if (this._sessionTimer) {
       this._sessionTimer.clear();
       this._sessionTimer = null;
->>>>>>> dc458f2c
     }
   }
 }
