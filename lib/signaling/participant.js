--- conflicted
+++ resolved
@@ -163,8 +163,6 @@
   }
 
   /**
-<<<<<<< HEAD
-=======
    * updates the subscriber priority for the given track.
    * @param {Track.SID} trackSid
    * @param {?Track.Priority} priority
@@ -197,7 +195,6 @@
   }
 
   /**
->>>>>>> a296509b
    * Connect the {@link ParticipantSignaling}.
    * @param {Participant.SID} sid
    * @param {string} identity
