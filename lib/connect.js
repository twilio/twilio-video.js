--- conflicted
+++ resolved
@@ -729,10 +729,6 @@
    * decide the render dimensions. {@link RemoteVideoTrack}s rendered in smaller video elements will be given smaller bandwidth allocation
    * compared to the tracks rendered in large video elements.
    */
-<<<<<<< HEAD
-
-=======
->>>>>>> 0e2725ef
   auto: 'auto',
   /**
    * When set to manual, application can use {@link RemoteVideoTrack#setContentPreference} to set the
