--- conflicted
+++ resolved
@@ -4,11 +4,8 @@
 const RemoteParticipant = require('./remoteparticipant');
 const StatsReport = require('./stats/statsreport');
 const ResourceEventPublisher = require('./insights/resourceeventpublisher');
-<<<<<<< HEAD
 const NetworkEventPublisher = require('./insights/networkeventpublisher');
-=======
 const ApplicationEventPublisher = require('./insights/applicationeventpublisher');
->>>>>>> e120682e
 const { flatMap, valueToJSON } = require('./util');
 
 let nInstances = 0;
@@ -99,15 +96,14 @@
           ? new ResourceEventPublisher(options.eventObserver, log)
           : null
       },
-<<<<<<< HEAD
       _networkEventPublisher: {
         value: options.insights && options.eventObserver
           ? new NetworkEventPublisher(options.eventObserver, log)
-=======
+          : null
+      },
       _applicationEventPublisher: {
         value: options.insights && options.eventObserver
           ? new ApplicationEventPublisher(options.eventObserver, log)
->>>>>>> e120682e
           : null
       },
       dominantSpeaker: {
@@ -695,13 +691,11 @@
         if (room._resourceEventPublisher) {
           room._resourceEventPublisher.cleanup();
         }
-<<<<<<< HEAD
         if (room._networkEventPublisher) {
           room._networkEventPublisher.cleanup();
-=======
+        }
         if (room._applicationEventPublisher) {
           room._applicationEventPublisher.cleanup();
->>>>>>> e120682e
         }
         signaling.removeListener('stateChanged', stateChanged);
         break;
