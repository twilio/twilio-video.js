'use strict';

module.exports.DEFAULT_ENVIRONMENT = 'prod';
module.exports.DEFAULT_REALM = 'us1';
module.exports.DEFAULT_REGION = 'gll';
module.exports.DEFAULT_LOG_LEVEL = 'warn';
module.exports.WS_SERVER = (environment, region) => {
  region = region === 'gll' ? 'global' : encodeURIComponent(region);
  return environment === 'prod'
    ? `wss://${region}.vss.twilio.com/signaling`
    : `wss://${region}.vss.${environment}.twilio.com/signaling`;
};
module.exports.ECS_SERVER = (environment, realm) => {
  switch (environment) {
    case 'prod':
      return `https://ecs.${realm}.twilio.com`;
    default:
      return `https://ecs.${environment}-${realm}.twilio.com`;
  }
};
module.exports.ECS_TIMEOUT = 60;
module.exports.PUBLISH_MAX_ATTEMPTS = 5;
module.exports.PUBLISH_BACKOFF_JITTER = 10;
module.exports.PUBLISH_BACKOFF_MS = 20;

module.exports.ICE_SERVERS_TIMEOUT_MS = 3000;
module.exports.ICE_SERVERS_DEFAULT_TTL = 3600;
module.exports.DEFAULT_ICE_SERVERS = environment => {
  switch (environment) {
    case 'prod':
      return [
        { urls: 'stun:global.stun.twilio.com:3478?transport=udp' }
      ];
    default:
      return [
        { urls: `stun:global.stun.${environment}.twilio.com:3478?transport=udp` }
      ];
  }
};

// Headers
/* eslint key-spacing:0 */
module.exports.headers = {
  X_TWILIO_ACCESSTOKEN:   'X-Twilio-AccessToken'
};

/**
 * Returns the appropriate indefinite article ("a" | "an").
 * @param {string} word - The word which determines whether "a" | "an" is returned
 * @returns {string} "a" if word's first letter is a vowel, "an" otherwise
 */
function article(word) {
  // NOTE(mmalavalli): This will not be accurate for words like "hour",
  // which have consonants as their first character, but are pronounced like
  // vowels. We can address this issue if the need arises.
  return ['a', 'e', 'i', 'o', 'u'].includes(word.toLowerCase()[0]) ? 'an' : 'a';
}

module.exports.typeErrors = {
  INVALID_TYPE(name, type) {
    return new TypeError(`${name} must be ${article(type)} ${type}`);
  },
  INVALID_VALUE(name, values) {
    return new RangeError(`${name} must be one of ${values.join(', ')}`);
  },
  REQUIRED_ARGUMENT(name) {
    return new TypeError(`${name} must be specified`);
  }
};

module.exports.DEFAULT_ICE_GATHERING_TIMEOUT_MS = 15000;
module.exports.DEFAULT_SESSION_TIMEOUT_SEC = 30;

module.exports.DEFAULT_NQ_LEVEL_LOCAL = 1;
module.exports.DEFAULT_NQ_LEVEL_REMOTE = 0;
module.exports.MAX_NQ_LEVEL = 3;

module.exports.ICE_ACTIVITY_CHECK_PERIOD_MS = 1000;
module.exports.ICE_INACTIVITY_THRESHOLD_MS = 3000;

module.exports.iceRestartBackoffConfig = {
  factor: 1.1,
  initialDelay: 1,
  maxDelay: module.exports.DEFAULT_SESSION_TIMEOUT_SEC * 1000,
  randomisationFactor: 0.5
};

<<<<<<< HEAD
=======
module.exports.reconnectBackoffConfig = {
  factor: 1.5,
  initialDelay: 80,
  randomisationFactor: 0.5
};

>>>>>>> 0dc172e1
module.exports.subscriptionMode = {
  MODE_COLLABORATION: 'collaboration',
  MODE_GRID: 'grid',
  MODE_PRESENTATION: 'presentation'
};

module.exports.trackSwitchOffMode = {
  MODE_DISABLED: 'disabled',
  MODE_DETECTED: 'detected',
  MODE_PREDICTED: 'predicted'
};

module.exports.trackPriority = {
  PRIORITY_HIGH: 'high',
  PRIORITY_LOW: 'low',
  PRIORITY_STANDARD: 'standard'
};<|MERGE_RESOLUTION|>--- conflicted
+++ resolved
@@ -85,15 +85,12 @@
   randomisationFactor: 0.5
 };
 
-<<<<<<< HEAD
-=======
 module.exports.reconnectBackoffConfig = {
   factor: 1.5,
   initialDelay: 80,
   randomisationFactor: 0.5
 };
 
->>>>>>> 0dc172e1
 module.exports.subscriptionMode = {
   MODE_COLLABORATION: 'collaboration',
   MODE_GRID: 'grid',
