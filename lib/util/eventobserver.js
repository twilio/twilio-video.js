--- conflicted
+++ resolved
@@ -11,11 +11,8 @@
   'video-processor',
   'preflight',
   'cpu',
-<<<<<<< HEAD
-  'network'
-=======
+  'network',
   'application'
->>>>>>> e120682e
 ];
 
 const VALID_LEVELS = [
