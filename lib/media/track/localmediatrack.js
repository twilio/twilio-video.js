--- conflicted
+++ resolved
@@ -4,14 +4,10 @@
 const { getUserMedia } = require('@twilio/webrtc');
 const { guessBrowser } = require('@twilio/webrtc/lib/util');
 
-<<<<<<< HEAD
-const { capitalize, waitForSometime, waitForEvent } = require('../../util');
+const { capitalize, defer, waitForSometime, waitForEvent } = require('../../util');
 const { typeErrors: { ILLEGAL_INVOKE } } = require('../../util/constants');
-=======
-const { defer, waitForSometime, waitForEvent } = require('../../util');
 const documentVisibilityMonitor = require('../../util/documentvisibilitymonitor.js');
 const gUMSilentTrackWorkaround = require('../../webaudio/workaround180748');
->>>>>>> 740cb068
 const MediaTrackSender = require('./sender');
 
 function mixinLocalMediaTrack(AudioOrVideoTrack) {
@@ -39,15 +35,10 @@
         && typeof document.visibilityState === 'string';
 
       options = Object.assign({
-<<<<<<< HEAD
         getUserMedia,
         isCreatedByCreateLocalTracks: false,
-        workaroundWebKitBug1208516
-=======
         workaroundWebKitBug1208516,
-        getUserMedia,
         gUMSilentTrackWorkaround
->>>>>>> 740cb068
       }, options);
 
       const mediaTrackSender = new MediaTrackSender(mediaStreamTrack);
@@ -127,6 +118,7 @@
     _reacquireTrack(constraints) {
       const {
         _getUserMedia: getUserMedia,
+        _gUMSilentTrackWorkaround: gUMSilentTrackWorkaround,
         _log: log,
         mediaStreamTrack: { kind }
       } = this;
@@ -139,7 +131,11 @@
         video: false
       }, { [kind]: constraints });
 
-      return getUserMedia(gUMConstraints).then(mediaStream => {
+      const gUMPromise = this._workaroundWebKitBug1208516Cleanup
+        ? gUMSilentTrackWorkaround(log, getUserMedia, gUMConstraints)
+        : getUserMedia(gUMConstraints);
+
+      return gUMPromise.then(mediaStream => {
         return mediaStream.getTracks()[0];
       });
     }
@@ -224,11 +220,7 @@
 }
 
 function restartWhenInadvertentlyStopped(localMediaTrack) {
-<<<<<<< HEAD
-=======
-  const { _getUserMedia: getUserMedia, _gUMSilentTrackWorkaround: gUMSilentTrackWorkaround, _log: log, kind } = localMediaTrack;
->>>>>>> 740cb068
-  let mediaStreamTrack = localMediaTrack.mediaStreamTrack;
+  let { mediaStreamTrack } = localMediaTrack;
   let trackChangeInProgress = null;
 
   function shouldReacquireTrack() {
@@ -237,47 +229,14 @@
     return document.visibilityState === 'visible' && (muted || isInadvertentlyStopped) && !trackChangeInProgress;
   }
 
-<<<<<<< HEAD
-=======
-  function reacquireTrack() {
-    const { mediaStreamTrack } = localMediaTrack;
-    const constraints = Object.assign({
-      audio: false,
-      video: false
-    }, { [kind]: mediaStreamTrack.getConstraints() });
-
-    log.info('Re-acquiring the MediaStreamTrack.');
-    log.debug('Constraints:', constraints);
-
-    return gUMSilentTrackWorkaround(log, getUserMedia, constraints).then(mediaStream => {
-      return mediaStream.getTracks()[0];
-    }).catch(err => {
-      log.warn(`Failed to re-acquire the ${kind} Track:`, err);
-      throw err;
-    });
-  }
-
->>>>>>> 740cb068
   function handleTrackStateChange() {
     return Promise.race([
       waitForEvent(mediaStreamTrack, 'unmute'),
       waitForSometime(50)
     ]).then(() => {
       if (shouldReacquireTrack()) {
-<<<<<<< HEAD
-        trackChangeInProgress = true;
+        trackChangeInProgress = defer();
         localMediaTrack._restart().finally(() => {
-=======
-        trackChangeInProgress = defer();
-        return reacquireTrack().then(newTrack => {
-          log.info('Re-acquired the MediaStreamTrack.');
-          log.debug('MediaStreamTrack:', newTrack);
-          return localMediaTrack._setMediaStreamTrack(newTrack);
-        }).catch(err => {
-          log.warn(`Error Updating ${kind} Track`, err);
-        }).finally(() => {
-          // reattach listener on updated mediaStream
->>>>>>> 740cb068
           mediaStreamTrack.removeEventListener('ended', handleTrackStateChange);
           mediaStreamTrack = localMediaTrack.mediaStreamTrack;
           mediaStreamTrack.addEventListener('ended', handleTrackStateChange);
