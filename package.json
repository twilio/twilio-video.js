--- conflicted
+++ resolved
@@ -2,11 +2,7 @@
   "name": "twilio-video",
   "title": "Twilio Video",
   "description": "Twilio Video JavaScript Library",
-<<<<<<< HEAD
-  "version": "2.15.0-dev",
-=======
   "version": "2.15.1-dev",
->>>>>>> 85e54920
   "homepage": "https://twilio.com",
   "author": "Mark Andrus Roberts <mroberts@twilio.com>",
   "contributors": [
@@ -139,11 +135,7 @@
     "cover": "istanbul cover node_modules/mocha/bin/_mocha -- ./test/unit/index.js"
   },
   "dependencies": {
-<<<<<<< HEAD
-    "@twilio/webrtc": "github:twilio/twilio-webrtc.js#dea68ee99426959cdc7d08c5d48e02abe2890650",
-=======
     "@twilio/webrtc": "4.4.0",
->>>>>>> 85e54920
     "backoff": "^2.5.0",
     "ws": "^7.4.6",
     "xmlhttprequest": "^1.8.0"
