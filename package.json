{
  "name": "twilio-video",
  "title": "Twilio Video",
  "description": "Twilio Video JavaScript library",
  "version": "2.2.1-dev",
  "homepage": "https://twilio.com",
  "author": "Mark Andrus Roberts <mroberts@twilio.com>",
  "contributors": [
    "Ryan Rowland <rrowland@twilio.com>",
    "Manjesh Malavalli <mmalavalli@twilio.com>",
    "Makarand Patwardhan <mpatwardhan@twilio.com>"
  ],
  "keywords": [
    "twilio",
    "webrtc",
    "library",
    "javascript",
    "video",
    "rooms"
  ],
  "repository": {
    "type": "git",
    "url": "https://github.com/twilio/twilio-video.js.git"
  },
  "devDependencies": {
    "@types/express": "^4.11.0",
    "@types/node": "^8.5.1",
    "@types/selenium-webdriver": "^3.0.8",
    "@types/ws": "^3.2.1",
    "babel-cli": "^6.26.0",
    "babel-preset-es2015": "^6.24.1",
    "browserify": "^14.3.0",
    "cheerio": "^0.22.0",
    "chromedriver": "2.28.0",
    "cors": "^2.8.5",
    "electron": "^5.0.1",
    "envify": "^4.0.0",
    "eslint": "^6.2.1",
    "eslint-config-standard": "^14.0.0",
    "eslint-plugin-import": "^2.18.2",
    "eslint-plugin-node": "^9.1.0",
    "eslint-plugin-promise": "^4.2.1",
    "eslint-plugin-standard": "^4.0.1",
    "express": "^4.16.2",
    "geckodriver": "1.4.0",
    "ink-docstrap": "^1.3.2",
    "inquirer": "^7.0.0",
    "is-docker": "^2.0.0",
    "istanbul": "^0.4.5",
    "jsdoc": "^3.5.5",
    "json-loader": "^0.5.7",
    "karma": "^1.6.0",
    "karma-browserify": "^5.1.1",
    "karma-chrome-launcher": "^2.0.0",
    "karma-edgium-launcher": "^4.0.0-0",
    "karma-electron": "^6.1.0",
    "karma-firefox-launcher": "^1.0.1",
    "karma-htmlfile-reporter": "^0.3.8",
    "karma-junit-reporter": "^1.2.0",
    "karma-mocha": "^1.3.0",
    "karma-safari-launcher": "^1.0.0",
    "karma-spec-reporter": "0.0.32",
    "mocha": "^3.2.0",
    "npm-run-all": "^4.0.2",
    "puppeteer": "^1.11.0",
    "release-tool": "^0.2.2",
    "requirejs": "^2.3.3",
    "rimraf": "^2.6.1",
    "selenium-webdriver": "3.3.0",
    "simple-git": "^1.126.0",
    "sinon": "^4.0.1",
    "travis-multirunner": "^4.0.0",
    "ts-node": "4.0.1",
    "tslint": "5.8.0",
    "twilio": "^2.11.1",
    "typescript": "2.6.2",
    "uglify-js": "^2.8.22",
    "vinyl-fs": "^2.4.4",
    "vinyl-source-stream": "^1.1.0",
    "watchify": "^3.11.1",
    "webrtc-adapter": "^4.1.1"
  },
  "engines": {
    "node": ">=0.12"
  },
  "license": "BSD-3-Clause",
  "main": "./es5/index.js",
  "scripts": {
    "lint": "eslint ./lib ./test/*.js ./docker/**/*.js ./test/framework/*.js ./test/lib/*.js ./test/integration/** ./test/unit/**",
    "test:unit": "mocha ./test/unit/index.js",
    "test:integration:adapter": "node ./scripts/karma.js karma/integration.adapter.conf.js",
    "test:integration:travis": "node ./scripts/integration.js",
    "test:integration": "node ./scripts/karma.js karma/integration.conf.js",
    "test:umd": "mocha ./test/umd/index.js",
    "test:crossbrowser:build:clean": "rimraf ./test/crossbrowser/lib ./test/crossbrowser/src/browser/index.js",
    "test:crossbrowser:build:lint": "cd ./test/crossbrowser && tslint --project tsconfig.json",
    "test:crossbrowser:build:tsc": "cd ./test/crossbrowser && tsc",
    "test:crossbrowser:build:browser": "cd ./test/crossbrowser && browserify lib/crossbrowser/src/browser/index.js > src/browser/index.js",
    "test:crossbrowser:build": "npm-run-all test:crossbrowser:build:*",
    "test:crossbrowser:test": "cd ./test/crossbrowser && mocha --compilers ts:ts-node/register test/integration/spec/**/*.ts",
    "test:crossbrowser": "npm-run-all test:crossbrowser:*",
    "test:sdkdriver:build:clean": "rimraf ./test/lib/sdkdriver/lib ./test/lib/sdkdriver/test/integration/browser/index.js",
    "test:sdkdriver:build:lint": "cd ./test/lib/sdkdriver && tslint --project tsconfig.json",
    "test:sdkdriver:build:tsc": "cd ./test/lib/sdkdriver && tsc --rootDir src",
    "test:sdkdriver:build": "npm-run-all test:sdkdriver:build:*",
    "test:sdkdriver:test:unit": "cd ./test/lib/sdkdriver && mocha --compilers ts:ts-node/register test/unit/spec/**/*.ts",
    "test:sdkdriver:test:integration:browser": "cd ./test/lib/sdkdriver/test/integration && browserify browser/browser.js > browser/index.js",
    "test:sdkdriver:test:integration:run": "cd ./test/lib/sdkdriver && mocha --compilers ts:ts-node/register test/integration/spec/**/*.ts",
    "test:sdkdriver:test:integration": "npm-run-all test:sdkdriver:test:integration:*",
    "test:sdkdriver:test": "npm-run-all test:sdkdriver:test:*",
    "test:sdkdriver": "npm-run-all test:sdkdriver:*",
    "test:framework:angular:install": "cd ./test/framework/twilio-video-angular && rimraf ./node_modules package-lock.json && npm install",
    "test:framework:angular:run": "mocha ./test/framework/twilio-video-angular.js",
    "test:framework:angular": "npm-run-all test:framework:angular:*",
    "test:framework:no-framework:run": "mocha ./test/framework/twilio-video-no-framework.js",
    "test:framework:no-framework": "npm-run-all test:framework:no-framework:*",
    "test:framework:react:install": "cd ./test/framework/twilio-video-react && rimraf ./node_modules package-lock.json && npm install",
    "test:framework:react:test": "node ./scripts/framework.js twilio-video-react",
    "test:framework:react:build": "cd ./test/framework/twilio-video-react && npm run build",
    "test:framework:react:run": "mocha ./test/framework/twilio-video-react.js",
    "test:framework:react": "npm-run-all test:framework:react:*",
    "test:framework": "npm-run-all test:framework:angular test:framework:no-framework test:framework:react",
    "test": "npm-run-all test:unit test:integration",
    "build:es5": "rimraf ./es5 && babel lib -d es5",
    "build:js": "node ./scripts/build.js ./src/twilio-video.js ./LICENSE.md ./dist/twilio-video.js",
    "build:min.js": "uglifyjs ./dist/twilio-video.js -o ./dist/twilio-video.min.js --comments \"/^! twilio-video.js/\" -b beautify=false,ascii_only=true",
    "build": "npm-run-all clean lint docs cover test:integration build:es5 build:js build:min.js test:umd",
    "build:travis": "npm-run-all clean lint docs cover build:es5 build:js build:min.js test:umd test:framework",
    "build:docker": "npm-run-all clean lint docs cover test:integration:travis build:es5 build:js build:min.js",
    "build:quick": "npm-run-all clean lint docs build:es5 build:js build:min.js",
    "docs": "node ./scripts/docs.js ./dist/docs",
    "clean": "rimraf ./coverage ./es5 ./dist",
    "cover": "istanbul cover node_modules/mocha/bin/_mocha -- ./test/unit/index.js"
  },
  "dependencies": {
<<<<<<< HEAD
    "@twilio/webrtc": "github:twilio/twilio-webrtc.js#4.2.0-rc1",
=======
    "@twilio/webrtc": "4.2.0",
>>>>>>> 3d8c000c
    "backoff": "^2.5.0",
    "ws": "^3.3.1",
    "xmlhttprequest": "^1.8.0"
  },
  "browser": {
    "ws": "./src/ws.js",
    "xmlhttprequest": "./src/xmlhttprequest.js"
  }
}<|MERGE_RESOLUTION|>--- conflicted
+++ resolved
@@ -133,11 +133,7 @@
     "cover": "istanbul cover node_modules/mocha/bin/_mocha -- ./test/unit/index.js"
   },
   "dependencies": {
-<<<<<<< HEAD
-    "@twilio/webrtc": "github:twilio/twilio-webrtc.js#4.2.0-rc1",
-=======
     "@twilio/webrtc": "4.2.0",
->>>>>>> 3d8c000c
     "backoff": "^2.5.0",
     "ws": "^3.3.1",
     "xmlhttprequest": "^1.8.0"
